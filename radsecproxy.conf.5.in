--- conflicted
+++ resolved
@@ -1,8 +1,4 @@
-<<<<<<< HEAD
 .TH radsecproxy.conf 5 "@RELEASEDATE@" "@PACKAGE_STRING@" ""
-=======
-.TH radsecproxy.conf 5 2023-01-23 "radsecproxy 1.9.2" ""
->>>>>>> f8ada9b8
 
 .SH NAME
 radsecproxy.conf \- Radsec proxy configuration file
