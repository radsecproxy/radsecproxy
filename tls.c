/* Copyright (c) 2007-2009, UNINETT AS
 * Copyright (c) 2012, NORDUnet A/S */
/* See LICENSE for licensing information. */

#include <signal.h>
#include <sys/socket.h>
#include <netinet/in.h>
#include <netdb.h>
#include <string.h>
#include <unistd.h>
#include <limits.h>
#include <fcntl.h>
#include <sys/time.h>
#include <sys/types.h>
#include <poll.h>
#include <ctype.h>
#include <sys/wait.h>
#include <arpa/inet.h>
#include <regex.h>
#include <pthread.h>
#include <openssl/ssl.h>
#include <openssl/err.h>
#include "radsecproxy.h"
#include "hostport.h"
#include "debug.h"
#include "util.h"

#ifdef RADPROT_TLS

static void setprotoopts(struct commonprotoopts *opts);
static char **getlistenerargs();
void *tlslistener(void *arg);
int tlsconnect(struct server *server, int timeout, int reconnect);
void *tlsclientrd(void *arg);
int clientradputtls(struct server *server, unsigned char *rad, int radlen);
void tlssetsrcres();

static const struct protodefs protodefs = {
    "tls",
    "radsec", /* secretdefault */
    SOCK_STREAM, /* socktype */
    "2083", /* portdefault */
    0, /* retrycountdefault */
    0, /* retrycountmax */
    REQUEST_RETRY_INTERVAL * REQUEST_RETRY_COUNT, /* retryintervaldefault */
    60, /* retryintervalmax */
    DUPLICATE_INTERVAL, /* duplicateintervaldefault */
    setprotoopts, /* setprotoopts */
    getlistenerargs, /* getlistenerargs */
    tlslistener, /* listener */
    tlsconnect, /* connecter */
    tlsclientrd, /* clientconnreader */
    clientradputtls, /* clientradput */
    NULL, /* addclient */
    NULL, /* addserverextra */
    tlssetsrcres, /* setsrcres */
    NULL /* initextra */
};

static struct addrinfo *srcres = NULL;
static uint8_t handle;
static struct commonprotoopts *protoopts = NULL;

const struct protodefs *tlsinit(uint8_t h) {
    handle = h;
    return &protodefs;
}

static void setprotoopts(struct commonprotoopts *opts) {
    protoopts = opts;
}

static char **getlistenerargs() {
    return protoopts ? protoopts->listenargs : NULL;
}

void tlssetsrcres() {
    if (!srcres)
	srcres =
            resolvepassiveaddrinfo(protoopts ? protoopts->sourcearg : NULL,
                                   AF_UNSPEC, NULL, protodefs.socktype);
}

static void cleanup_connection(struct server *server) {
    if (server->ssl)
        SSL_shutdown(server->ssl);
    if (server->sock >= 0)
        close(server->sock);
    server->sock = -1;
    if (server->ssl)
        SSL_free(server->ssl);
    server->ssl = NULL;
}

int tlsconnect(struct server *server, int timeout, int reconnect) {
    struct timeval now, start;
    uint wait;
    int firsttry = 1;
    X509 *cert;
    SSL_CTX *ctx = NULL;
    unsigned long error;
    int origflags;
    struct addrinfo *source = NULL;
    char *subj;
    struct list_node *entry;
    struct hostportres *hp;

    debug(DBG_DBG, "tlsconnect: %s to %s", reconnect ? "reconnecting" : "initial connection", server->conf->name);
    pthread_mutex_lock(&server->lock);
    if (server->state == RSP_SERVER_STATE_CONNECTED)
        server->state = RSP_SERVER_STATE_RECONNECTING;
    pthread_mutex_unlock(&server->lock);

    if(server->conf->source) {
        source = resolvepassiveaddrinfo(server->conf->source, AF_UNSPEC, NULL, protodefs.socktype);
        if(!source)
            debug(DBG_WARN, "tlsconnect: could not resolve source address to bind for server %s, using default", server->conf->name);
    }

    gettimeofday(&start, NULL);

    for (;;) {
        cleanup_connection(server);
        wait = connect_wait(start, server->connecttime, firsttry);
        gettimeofday(&now, NULL);
        if (timeout && (now.tv_sec - start.tv_sec) + wait > timeout) {
            debug(DBG_DBG, "tlsconnect: timeout");
            if (source) freeaddrinfo(source);
            return 0;
        }
        if (wait) debug(DBG_INFO, "Next connection attempt to %s in %lds", server->conf->name, wait);
        sleep(wait);
        firsttry = 0;

        gettimeofday(&now, NULL);
        if (timeout && (now.tv_sec - start.tv_sec) > timeout) {
            debug(DBG_DBG, "tlsconnect: timeout");
            if (source) freeaddrinfo(source);
            return 0;
        }

        for (entry = list_first(server->conf->hostports); entry; entry = list_next(entry)) {
            hp = (struct hostportres *)entry->data;
            debug(DBG_INFO, "tlsconnect: trying to open TLS connection to server %s (%s port %s)", server->conf->name, hp->host, hp->port);
            if ((server->sock = connecttcp(hp->addrinfo, source ? source : srcres, list_count(server->conf->hostports) > 1 ? 5 : 30)) < 0 ) {
                debug(DBG_ERR, "tlsconnect: TLS connection to %s (%s port %s) failed: TCP connect failed", server->conf->name, hp->host, hp->port);
                goto concleanup;
            }

            if (server->conf->keepalive)
                enable_keepalive(server->sock);

            pthread_mutex_lock(&server->conf->tlsconf->lock);
            if (!(ctx = tlsgetctx(handle, server->conf->tlsconf))) {
                pthread_mutex_unlock(&server->conf->tlsconf->lock);
                debug(DBG_ERR, "tlsconnect: failed to get TLS context for server %s", server->conf->name);
                goto concleanup;
            }

            server->ssl = SSL_new(ctx);
            pthread_mutex_unlock(&server->conf->tlsconf->lock);
            if (!server->ssl) {
                debug(DBG_ERR, "tlsconnect: failed to create SSL connection for server %s", server->conf->name);
                goto concleanup;
            }

            if (server->conf->sni) {
                struct in6_addr tmp;
                char *servername = server->conf->sniservername ? server->conf->sniservername : 
                    (inet_pton(AF_INET, hp->host, &tmp) || inet_pton(AF_INET6, hp->host, &tmp)) ? NULL : hp->host;
                if (servername && !tlssetsni(server->ssl, servername)) {
                    debug(DBG_ERR, "tlsconnect: set SNI %s failed", servername);
                    goto concleanup;
                }
            }
            
            SSL_set_fd(server->ssl, server->sock);
            if (sslconnecttimeout(server->ssl, 5) <= 0) {
                while ((error = ERR_get_error()))
                    debug(DBG_ERR, "tlsconnect: SSL connect to %s failed: %s", server->conf->name, ERR_error_string(error, NULL));
                debug(DBG_ERR, "tlsconnect: SSL connect to %s (%s port %s) failed", server->conf->name, hp->host, hp->port);
                goto concleanup;
            }

            cert = verifytlscert(server->ssl);
            if (!cert) {
                debug(DBG_ERR, "tlsconnect: certificate verification failed for %s (%s port %s)", server->conf->name, hp->host, hp->port);
                goto concleanup;
            }

            if (verifyconfcert(cert, server->conf, hp)) {
                subj = getcertsubject(cert);
                if(subj) {
                    debug(DBG_WARN, "tlsconnect: TLS connection to %s (%s port %s), subject %s, %s with cipher %s up",
                        server->conf->name, hp->host, hp->port, subj,
                        SSL_get_version(server->ssl), SSL_CIPHER_get_name(SSL_get_current_cipher(server->ssl)));
                    free(subj);
                }
                X509_free(cert);
                break;
            } else {
                debug(DBG_ERR, "tlsconnect: certificate verification failed for %s (%s port %s)", server->conf->name, hp->host, hp->port);
            }
            X509_free(cert);

concleanup:
            /* ensure previous connection is properly closed */
            cleanup_connection(server);
        }
        if (server->ssl) break;
    }

    origflags = fcntl(server->sock, F_GETFL, 0);
    if (origflags == -1) {
        debugerrno(errno, DBG_WARN, "Failed to get flags");
    } else if (fcntl(server->sock, F_SETFL, origflags | O_NONBLOCK) == -1) {
        debugerrno(errno, DBG_WARN, "Failed to set O_NONBLOCK");
    }

    pthread_mutex_lock(&server->lock);
    server->state = RSP_SERVER_STATE_CONNECTED;
    gettimeofday(&server->connecttime, NULL);
    server->lostrqs = 0;
    pthread_mutex_unlock(&server->lock);
    pthread_mutex_lock(&server->newrq_mutex);
    server->conreset = reconnect;
    pthread_cond_signal(&server->newrq_cond);
    pthread_mutex_unlock(&server->newrq_mutex);
    if (source) freeaddrinfo(source);
    return 1;
}

/* timeout in seconds, 0 means no timeout (blocking) */
int radtlsget(SSL *ssl, int timeout, pthread_mutex_t *lock, uint8_t **buf) {
    int cnt, len;
    unsigned char init_buf[4];

	cnt = sslreadtimeout(ssl, init_buf, 4, timeout, lock);
	if (cnt < 1)
        return 0;

    len = get_checked_rad_length(init_buf);
    if (len <= 0) {
        debug(DBG_ERR, "radtlsget: invalid message length (%d)! closing connection!", -len);
        pthread_mutex_lock(lock);
        SSL_shutdown(ssl);
        pthread_mutex_unlock(lock);
        return 0;
    }
    *buf = malloc(len);
    if (!*buf) {
        debug(DBG_ERR, "radtlsget: malloc failed! closing conneciton!");
        pthread_mutex_lock(lock);
        SSL_shutdown(ssl);
        pthread_mutex_unlock(lock);
        return 0;
    }
    memcpy(*buf, init_buf, 4);

    cnt = sslreadtimeout(ssl, *buf + 4, len - 4, timeout, lock);
    if (cnt < 1) {
        free(*buf);
        return 0;
    }

    debug(DBG_DBG, "radtlsget: got %d bytes", len);
    return len;
}

int dosslwrite(SSL *ssl, void *buf, int num, uint8_t may_block){
    int ret;
    unsigned long error;
    struct pollfd fds[1];

    if (!buf || num <= 0) {
        debug(DBG_ERR, "dosslwrite: was called with empty or invalid buffer!");
        return -1;
    }

    if(!may_block) {
        fds[0].fd = SSL_get_fd(ssl);
        fds[0].events = POLLOUT;
        if (poll(fds, 1, 0) <= 0 || fds[0].revents & (POLLERR | POLLHUP | POLLNVAL)) {
            debug(DBG_DBG, "dosslwrite: socket not ready or buffer full; avoid blocking...");
            return -1;
        }
    }

    while ((ret = SSL_write(ssl, buf, num)) <= 0) {
        switch (SSL_get_error(ssl, ret)) {
            case SSL_ERROR_WANT_READ:
            case SSL_ERROR_WANT_WRITE:
                continue;
            default:
                while ((error = ERR_get_error()))
                    debug(DBG_ERR, "dosslwrite: SSL: %s", ERR_error_string(error, NULL));
                return ret;
        }
    }
    return ret;
}

int clientradputtls(struct server *server, unsigned char *rad, int radlen) {
    int cnt;
    struct clsrvconf *conf = server->conf;

    pthread_mutex_lock(&server->lock);
    if (server->state != RSP_SERVER_STATE_CONNECTED) {
        pthread_mutex_unlock(&server->lock);
        return 0;
    }

    if ((cnt = dosslwrite(server->ssl, rad, radlen, 0)) <= 0) {
        pthread_mutex_unlock(&server->lock);
        return 0;
    }

    debug(DBG_DBG, "clientradputtls: Sent %d bytes, Radius packet of length %zu to TLS peer %s", cnt, radlen, conf->name);
    pthread_mutex_unlock(&server->lock);
    return 1;
}

void *tlsclientrd(void *arg) {
    struct server *server = (struct server *)arg;
    unsigned char *buf;
    struct timeval now;
    int len = 0;

    for (;;) {
<<<<<<< HEAD
        len = radtlsget(server->ssl, server->conf->retryinterval * (server->conf->retrycount+1), &server->lock, &buf);
        if (!buf || !len) {
            if (SSL_get_shutdown(server->ssl) || (server->lostrqs && server->conf->statusserver!=RSP_STATSRV_OFF)) {
                if (SSL_get_shutdown(server->ssl))
                    debug (DBG_WARN, "tlsclientrd: connection to server %s lost", server->conf->name);
                else if (server->lostrqs)
                    debug (DBG_WARN, "tlsclientrd: server %s did not respond, closing connection.", server->conf->name);
                if (server->dynamiclookuparg)
                    break;
                tlsconnect(server, 0, "tlsclientrd");
=======
	buf = radtlsget(server->ssl, server->conf->retryinterval * (server->conf->retrycount+1), &server->lock);
	if (!buf) {
        if (SSL_get_shutdown(server->ssl) || (server->lostrqs && server->conf->statusserver!=RSP_STATSRV_OFF)) {
            if (SSL_get_shutdown(server->ssl))
                debug (DBG_WARN, "tlsclientrd: connection to server %s lost", server->conf->name);
            else if (server->lostrqs)
                debug (DBG_WARN, "tlsclientrd: server %s did not respond, closing connection.", server->conf->name);
            if (server->dynamiclookuparg)
                break;
            tlsconnect(server, 0, 1);
        }
        if (server->dynamiclookuparg) {
            gettimeofday(&now, NULL);
            if (now.tv_sec - server->lastreply.tv_sec > IDLE_TIMEOUT) {
                debug(DBG_INFO, "tlsclientrd: idle timeout for %s", server->conf->name);
                break;
>>>>>>> f8ada9b8
            }
            if (server->dynamiclookuparg) {
                gettimeofday(&now, NULL);
                if (now.tv_sec - server->lastreply.tv_sec > IDLE_TIMEOUT) {
                    debug(DBG_INFO, "tlsclientrd: idle timeout for %s", server->conf->name);
                    break;
                }
            }
            continue;
        }

        replyh(server, buf, len);
        buf = NULL;
    }
    debug(DBG_INFO, "tlsclientrd: exiting for %s", server->conf->name);
    pthread_mutex_lock(&server->lock);
    server->state = RSP_SERVER_STATE_FAILING;
    SSL_shutdown(server->ssl);
    shutdown(server->sock, SHUT_RDWR);
    close(server->sock);

    /* Wake up clientwr(). */
    server->clientrdgone = 1;
    pthread_mutex_unlock(&server->lock);
    pthread_mutex_lock(&server->newrq_mutex);
    pthread_cond_signal(&server->newrq_cond);
    pthread_mutex_unlock(&server->newrq_mutex);
    return NULL;
}

void *tlsserverwr(void *arg) {
    int cnt;
    struct client *client = (struct client *)arg;
    struct gqueue *replyq;
    struct request *reply;
    char tmp[INET6_ADDRSTRLEN];

    debug(DBG_DBG, "tlsserverwr: starting for %s", addr2string(client->addr, tmp, sizeof(tmp)));
    replyq = client->replyq;
    for (;;) {
        pthread_mutex_lock(&replyq->mutex);
        while (!list_first(replyq->entries)) {
            if (!SSL_get_shutdown(client->ssl)) {
                debug(DBG_DBG, "tlsserverwr: waiting for signal");
                pthread_cond_wait(&replyq->cond, &replyq->mutex);
                debug(DBG_DBG, "tlsserverwr: got signal");
            } else
                break;
        }

        reply = (struct request *)list_shift(replyq->entries);
        pthread_mutex_unlock(&replyq->mutex);

        pthread_mutex_lock(&client->lock);
        if (SSL_get_shutdown(client->ssl)) {
            if (reply)
                freerq(reply);
            pthread_mutex_unlock(&client->lock);
            debug(DBG_DBG, "tlsserverwr: ssl connection shutdown; exiting as requested");
            pthread_exit(NULL);
        }

        if ((cnt = dosslwrite(client->ssl, reply->replybuf, reply->replybuflen, 0)) > 0) {
            debug(DBG_DBG, "tlsserverwr: sent %d bytes, Radius packet of length %d to %s",
                cnt, reply->replybuflen, addr2string(client->addr, tmp, sizeof(tmp)));
        }
        pthread_mutex_unlock(&client->lock);
    	freerq(reply);
    }
}

void tlsserverrd(struct client *client) {
    struct request *rq;
    uint8_t *buf;
    pthread_t tlsserverwrth;
    char tmp[INET6_ADDRSTRLEN];
    int len = 0;

    debug(DBG_DBG, "tlsserverrd: starting for %s", addr2string(client->addr, tmp, sizeof(tmp)));

    if (pthread_create(&tlsserverwrth, &pthread_attr, tlsserverwr, (void *)client)) {
        debug(DBG_ERR, "tlsserverrd: pthread_create failed");
        return;
    }

    for (;;) {
<<<<<<< HEAD
        len = radtlsget(client->ssl, IDLE_TIMEOUT * 3, &client->lock, &buf);
        if (!buf || !len) {
            debug(DBG_ERR, "tlsserverrd: connection from %s lost", addr2string(client->addr, tmp, sizeof(tmp)));
=======
        buf = radtlsget(client->ssl, IDLE_TIMEOUT * 3, &client->lock);
        if (!buf) {
            pthread_mutex_lock(&client->lock);
            if (SSL_get_shutdown(client->ssl))
                debug(DBG_ERR, "tlsserverrd: connection from %s, client %s lost", addr2string(client->addr, tmp, sizeof(tmp)), client->conf->name);
            else {
                debug(DBG_WARN, "tlsserverrd: timeout from %s, client %s (no requests), closing connection", addr2string(client->addr, tmp, sizeof(tmp)), client->conf->name);
                SSL_shutdown(client->ssl);
            }
            /* ensure shutdown state is set so tlsserverwr knows it can exit*/
            SSL_set_shutdown(client->ssl, SSL_SENT_SHUTDOWN | SSL_RECEIVED_SHUTDOWN);
            pthread_mutex_unlock(&client->lock);
>>>>>>> f8ada9b8
            break;
        }
        debug(DBG_DBG, "tlsserverrd: got Radius message from %s", addr2string(client->addr, tmp, sizeof(tmp)));
        rq = newrequest();
        if (!rq) {
            free(buf);
            continue;
        }
        rq->buf = buf;
<<<<<<< HEAD
        rq->buflen = len;
=======
>>>>>>> f8ada9b8
        rq->from = client;
        if (!radsrv(rq)) {
            debug(DBG_ERR, "tlsserverrd: message authentication/validation failed, closing connection from %s", addr2string(client->addr, tmp, sizeof(tmp)));
            break;
        }
<<<<<<< HEAD
        buf = NULL;
=======
>>>>>>> f8ada9b8
    }

    /* signal writer so it can finish (based on SSL_shutdown) */
    pthread_mutex_lock(&client->replyq->mutex);
    pthread_cond_signal(&client->replyq->cond);
    pthread_mutex_unlock(&client->replyq->mutex);
    debug(DBG_DBG, "tlsserverrd: waiting for writer to end");
    pthread_join(tlsserverwrth, NULL);
    debug(DBG_DBG, "tlsserverrd: reader for %s exiting", addr2string(client->addr, tmp, sizeof(tmp)));
}

void *tlsservernew(void *arg) {
    int s, origflags;
    struct sockaddr_storage from;
    socklen_t fromlen = sizeof(from);
    struct clsrvconf *conf;
    struct list_node *cur = NULL;
    SSL *ssl = NULL;
    X509 *cert = NULL;
    SSL_CTX *ctx = NULL;
    unsigned long error;
    struct client *client;
    struct tls *accepted_tls = NULL;
    char tmp[INET6_ADDRSTRLEN], *subj;
    struct hostportres *hp;

    s = *(int *)arg;
    free(arg);
    if (getpeername(s, (struct sockaddr *)&from, &fromlen)) {
	debug(DBG_DBG, "tlsservernew: getpeername failed, exiting");
	goto exit;
    }
    debug(DBG_WARN, "tlsservernew: incoming TLS connection from %s", addr2string((struct sockaddr *)&from, tmp, sizeof(tmp)));

    conf = find_clconf(handle, (struct sockaddr *)&from, &cur, &hp);
    if (conf) {
        pthread_mutex_lock(&conf->tlsconf->lock);
        ctx = tlsgetctx(handle, conf->tlsconf);
        if (!ctx) {
            pthread_mutex_unlock(&conf->tlsconf->lock);
            goto exit;
        }

        ssl = SSL_new(ctx);
        pthread_mutex_unlock(&conf->tlsconf->lock);
        if (!ssl)
            goto exit;

        SSL_set_fd(ssl, s);
        if (sslaccepttimeout(ssl, 30) <= 0) {
            while ((error = ERR_get_error()))
                debug(DBG_ERR, "tlsservernew: SSL accept from %s failed: %s", conf->name, ERR_error_string(error, NULL));
            debug(DBG_ERR, "tlsservernew: SSL_accept failed");
            goto exit;
        }
        cert = verifytlscert(ssl);
        if (!cert)
            goto exit;
        accepted_tls = conf->tlsconf;
    }

    origflags = fcntl(s, F_GETFL, 0);
    if (origflags == -1) {
        debugerrno(errno, DBG_WARN, "Failed to get flags");
    } else if (fcntl(s, F_SETFL, origflags | O_NONBLOCK) == -1) {
        debugerrno(errno, DBG_WARN, "Failed to set O_NONBLOCK");
    }

    while (conf) {
        if (accepted_tls == conf->tlsconf && verifyconfcert(cert, conf, NULL)) {
            subj = getcertsubject(cert);
            if(subj) {
                debug(DBG_WARN, "tlsservernew: TLS connection from %s, client %s, subject %s, %s with cipher %s up",
                    addr2string((struct sockaddr *)&from,tmp, sizeof(tmp)), conf->name, subj,
                    SSL_get_version(ssl), SSL_CIPHER_get_name(SSL_get_current_cipher(ssl)));
                free(subj);
            }
            X509_free(cert);
            client = addclient(conf, 1);
            if (client) {
                if (conf->keepalive)
                    enable_keepalive(s);
                client->ssl = ssl;
                client->addr = addr_copy((struct sockaddr *)&from);
                tlsserverrd(client);
                removeclient(client);
            } else
                debug(DBG_WARN, "tlsservernew: failed to create new client instance");
            goto exit;
        }
        conf = find_clconf(handle, (struct sockaddr *)&from, &cur, &hp);
    }
    debug(DBG_WARN, "tlsservernew: ignoring request, no matching TLS client for %s", 
        addr2string((struct sockaddr *)&from, tmp, sizeof(tmp)));
    if (cert)
	X509_free(cert);

exit:
    if (ssl) {
	SSL_shutdown(ssl);
	SSL_free(ssl);
    }
    shutdown(s, SHUT_RDWR);
    close(s);
    pthread_exit(NULL);
}

void *tlslistener(void *arg) {
    pthread_t tlsserverth;
    int s, *sp = (int *)arg, *s_arg = NULL;
    struct sockaddr_storage from;
    socklen_t fromlen = sizeof(from);

    listen(*sp, 128);

    for (;;) {
	s = accept(*sp, (struct sockaddr *)&from, &fromlen);
	if (s < 0) {
	    debug(DBG_WARN, "accept failed");
	    continue;
	}
        s_arg = malloc(sizeof(s));
        if (!s_arg)
            debugx(1, DBG_ERR, "malloc failed");
        *s_arg = s;
	if (pthread_create(&tlsserverth, &pthread_attr, tlsservernew, (void *) s_arg)) {
	    debug(DBG_ERR, "tlslistener: pthread_create failed");
            free(s_arg);
	    shutdown(s, SHUT_RDWR);
	    close(s);
	    continue;
	}
	pthread_detach(tlsserverth);
    }
    free(sp);
    return NULL;
}
#else
const struct protodefs *tlsinit(uint8_t h) {
    return NULL;
}
#endif

/* Local Variables: */
/* c-file-style: "stroustrup" */
/* End: */<|MERGE_RESOLUTION|>--- conflicted
+++ resolved
@@ -327,7 +327,6 @@
     int len = 0;
 
     for (;;) {
-<<<<<<< HEAD
         len = radtlsget(server->ssl, server->conf->retryinterval * (server->conf->retrycount+1), &server->lock, &buf);
         if (!buf || !len) {
             if (SSL_get_shutdown(server->ssl) || (server->lostrqs && server->conf->statusserver!=RSP_STATSRV_OFF)) {
@@ -337,25 +336,7 @@
                     debug (DBG_WARN, "tlsclientrd: server %s did not respond, closing connection.", server->conf->name);
                 if (server->dynamiclookuparg)
                     break;
-                tlsconnect(server, 0, "tlsclientrd");
-=======
-	buf = radtlsget(server->ssl, server->conf->retryinterval * (server->conf->retrycount+1), &server->lock);
-	if (!buf) {
-        if (SSL_get_shutdown(server->ssl) || (server->lostrqs && server->conf->statusserver!=RSP_STATSRV_OFF)) {
-            if (SSL_get_shutdown(server->ssl))
-                debug (DBG_WARN, "tlsclientrd: connection to server %s lost", server->conf->name);
-            else if (server->lostrqs)
-                debug (DBG_WARN, "tlsclientrd: server %s did not respond, closing connection.", server->conf->name);
-            if (server->dynamiclookuparg)
-                break;
-            tlsconnect(server, 0, 1);
-        }
-        if (server->dynamiclookuparg) {
-            gettimeofday(&now, NULL);
-            if (now.tv_sec - server->lastreply.tv_sec > IDLE_TIMEOUT) {
-                debug(DBG_INFO, "tlsclientrd: idle timeout for %s", server->conf->name);
-                break;
->>>>>>> f8ada9b8
+                tlsconnect(server, 0, 1);
             }
             if (server->dynamiclookuparg) {
                 gettimeofday(&now, NULL);
@@ -442,13 +423,8 @@
     }
 
     for (;;) {
-<<<<<<< HEAD
         len = radtlsget(client->ssl, IDLE_TIMEOUT * 3, &client->lock, &buf);
         if (!buf || !len) {
-            debug(DBG_ERR, "tlsserverrd: connection from %s lost", addr2string(client->addr, tmp, sizeof(tmp)));
-=======
-        buf = radtlsget(client->ssl, IDLE_TIMEOUT * 3, &client->lock);
-        if (!buf) {
             pthread_mutex_lock(&client->lock);
             if (SSL_get_shutdown(client->ssl))
                 debug(DBG_ERR, "tlsserverrd: connection from %s, client %s lost", addr2string(client->addr, tmp, sizeof(tmp)), client->conf->name);
@@ -459,7 +435,6 @@
             /* ensure shutdown state is set so tlsserverwr knows it can exit*/
             SSL_set_shutdown(client->ssl, SSL_SENT_SHUTDOWN | SSL_RECEIVED_SHUTDOWN);
             pthread_mutex_unlock(&client->lock);
->>>>>>> f8ada9b8
             break;
         }
         debug(DBG_DBG, "tlsserverrd: got Radius message from %s", addr2string(client->addr, tmp, sizeof(tmp)));
@@ -469,19 +444,13 @@
             continue;
         }
         rq->buf = buf;
-<<<<<<< HEAD
         rq->buflen = len;
-=======
->>>>>>> f8ada9b8
         rq->from = client;
         if (!radsrv(rq)) {
             debug(DBG_ERR, "tlsserverrd: message authentication/validation failed, closing connection from %s", addr2string(client->addr, tmp, sizeof(tmp)));
             break;
         }
-<<<<<<< HEAD
         buf = NULL;
-=======
->>>>>>> f8ada9b8
     }
 
     /* signal writer so it can finish (based on SSL_shutdown) */
