/* Copyright (c) 2007-2009, UNINETT AS
 * Copyright (c) 2012, NORDUnet A/S
 * Copyright (c) 2023, SWITCH */
/* See LICENSE for licensing information. */

#include <signal.h>
#include <sys/socket.h>
#include <netinet/in.h>
#include <netdb.h>
#include <string.h>
#include <unistd.h>
#include <limits.h>
#include <fcntl.h>
#include <sys/time.h>
#include <sys/types.h>
#include <poll.h>
#include <ctype.h>
#include <sys/wait.h>
#include <arpa/inet.h>
#include <regex.h>
#include <pthread.h>
#include <openssl/ssl.h>
#include <openssl/err.h>
#include "radsecproxy.h"
#include "hostport.h"
#include "debug.h"
#include "util.h"

#ifdef RADPROT_TLS

static void setprotoopts(struct commonprotoopts *opts);
static char **getlistenerargs(void);
void *tlslistener(void *arg);
int tlsconnect(struct server *server, int timeout, int reconnect);
void *tlsclientrd(void *arg);
int clientradputtls(struct server *server, unsigned char *rad, int radlen);
void tlssetsrcres(void);

static const struct protodefs protodefs = {
    "tls",
    "radsec", /* secretdefault */
    SOCK_STREAM, /* socktype */
    "2083", /* portdefault */
    0, /* retrycountdefault */
    0, /* retrycountmax */
    REQUEST_RETRY_INTERVAL * REQUEST_RETRY_COUNT, /* retryintervaldefault */
    60, /* retryintervalmax */
    DUPLICATE_INTERVAL, /* duplicateintervaldefault */
    setprotoopts, /* setprotoopts */
    getlistenerargs, /* getlistenerargs */
    tlslistener, /* listener */
    tlsconnect, /* connecter */
    tlsclientrd, /* clientconnreader */
    clientradputtls, /* clientradput */
    NULL, /* addclient */
    NULL, /* addserverextra */
    tlssetsrcres, /* setsrcres */
    NULL /* initextra */
};

static struct addrinfo *srcres = NULL;
static uint8_t handle;
static struct commonprotoopts *protoopts = NULL;

const struct protodefs *tlsinit(uint8_t h) {
    handle = h;
    return &protodefs;
}

static void setprotoopts(struct commonprotoopts *opts) {
    protoopts = opts;
}

static char **getlistenerargs(void) {
    return protoopts ? protoopts->listenargs : NULL;
}

void tlssetsrcres(void) {
    if (!srcres)
	srcres =
            resolvepassiveaddrinfo(protoopts ? protoopts->sourcearg : NULL,
                                   AF_UNSPEC, NULL, protodefs.socktype);
}

static void cleanup_connection(struct server *server) {
    if (server->ssl)
        SSL_shutdown(server->ssl);
    if (server->sock >= 0)
        close(server->sock);
    server->sock = -1;
    if (server->ssl)
        SSL_free(server->ssl);
    server->ssl = NULL;
}

int tlsconnect(struct server *server, int timeout, int reconnect) {
    struct timeval now, start;
    uint32_t wait;
    int firsttry = 1;
    X509 *cert;
    SSL_CTX *ctx = NULL;
    unsigned long error;
    int origflags;
    struct addrinfo *source = NULL;
    char *subj;
    struct list_node *entry;
    struct hostportres *hp;

    debug(DBG_DBG, "tlsconnect: %s to %s", reconnect ? "reconnecting" : "initial connection", server->conf->name);
    pthread_mutex_lock(&server->lock);
    if (server->state == RSP_SERVER_STATE_CONNECTED)
        server->state = RSP_SERVER_STATE_RECONNECTING;
    pthread_mutex_unlock(&server->lock);

    if(server->conf->source) {
        source = resolvepassiveaddrinfo(server->conf->source, AF_UNSPEC, NULL, protodefs.socktype);
        if(!source)
            debug(DBG_WARN, "tlsconnect: could not resolve source address to bind for server %s, using default", server->conf->name);
    }

    gettimeofday(&start, NULL);

    for (;;) {
        cleanup_connection(server);
        wait = connect_wait(start, server->connecttime, firsttry);
        gettimeofday(&now, NULL);
        if (timeout && (now.tv_sec - start.tv_sec) + wait > timeout) {
            debug(DBG_DBG, "tlsconnect: timeout");
            if (source) freeaddrinfo(source);
            return 0;
        }
        if (wait) debug(DBG_INFO, "Next connection attempt to %s in %lds", server->conf->name, wait);
        sleep(wait);
        firsttry = 0;

        gettimeofday(&now, NULL);
        if (timeout && (now.tv_sec - start.tv_sec) > timeout) {
            debug(DBG_DBG, "tlsconnect: timeout");
            if (source) freeaddrinfo(source);
            return 0;
        }

        for (entry = list_first(server->conf->hostports); entry; entry = list_next(entry)) {
            hp = (struct hostportres *)entry->data;
            debug(DBG_INFO, "tlsconnect: trying to open TLS connection to server %s (%s port %s)", server->conf->name, hp->host, hp->port);
            if ((server->sock = connecttcp(hp->addrinfo, source ? source : srcres, list_count(server->conf->hostports) > 1 ? 5 : 30)) < 0 ) {
                debug(DBG_ERR, "tlsconnect: TLS connection to %s (%s port %s) failed: TCP connect failed", server->conf->name, hp->host, hp->port);
                goto concleanup;
            }

            if (server->conf->keepalive)
                enable_keepalive(server->sock);

            pthread_mutex_lock(&server->conf->tlsconf->lock);
            if (!(ctx = tlsgetctx(handle, server->conf->tlsconf))) {
                pthread_mutex_unlock(&server->conf->tlsconf->lock);
                debug(DBG_ERR, "tlsconnect: failed to get TLS context for server %s", server->conf->name);
                goto concleanup;
            }

            server->ssl = SSL_new(ctx);
            pthread_mutex_unlock(&server->conf->tlsconf->lock);
            if (!server->ssl) {
                debug(DBG_ERR, "tlsconnect: failed to create SSL connection for server %s", server->conf->name);
                goto concleanup;
            }

            if (!SSL_set_ex_data(server->ssl, RSP_EX_DATA_CONFIG, server->conf)) {
                debug(DBG_WARN, "tlsconnect: failed to set ex data");
            }

            if (server->conf->sni) {
                struct in6_addr tmp;
                char *servername = server->conf->sniservername ? server->conf->sniservername : 
                    server->conf->servername ? server->conf->servername :
                    (inet_pton(AF_INET, hp->host, &tmp) || inet_pton(AF_INET6, hp->host, &tmp)) ? NULL : hp->host;
                if (servername && !tlssetsni(server->ssl, servername)) {
                    debug(DBG_ERR, "tlsconnect: set SNI %s failed", servername);
                    goto concleanup;
                }
            }
            
            SSL_set_fd(server->ssl, server->sock);
            if (sslconnecttimeout(server->ssl, 5) <= 0) {
                while ((error = ERR_get_error()))
                    debug(DBG_ERR, "tlsconnect: SSL connect to %s failed: %s", server->conf->name, ERR_error_string(error, NULL));
                debug(DBG_ERR, "tlsconnect: SSL connect to %s (%s port %s) failed", server->conf->name, hp->host, hp->port);
                goto concleanup;
            }

            if (server->conf->pskid && server->conf->pskkey) {
                if (SSL_session_reused(server->ssl)) {
                    debug(DBG_WARN, "tlsconnect: TLS connection to %s (%s port %s), PSK identity %s with cipher %s up",
                        server->conf->name, hp->host, hp->port, server->conf->pskid, SSL_CIPHER_get_name(SSL_get_current_cipher(server->ssl)));
                    break;
                } else {
                    debug(DBG_ERR, "tlsconnect: TLS PSK set for %s (%s port %s) but not used in session, rejecting connection", 
                        server->conf->name, hp->host, hp->port);
                    goto concleanup;
                }
            }

            cert = verifytlscert(server->ssl);
            if (!cert) {
                debug(DBG_ERR, "tlsconnect: certificate verification failed for %s (%s port %s)", server->conf->name, hp->host, hp->port);
                goto concleanup;
            }

            if (verifyconfcert(cert, server->conf, hp)) {
                subj = getcertsubject(cert);
                if(subj) {
                    debug(DBG_WARN, "tlsconnect: TLS connection to %s (%s port %s), subject %s, %s with cipher %s up",
                        server->conf->name, hp->host, hp->port, subj,
                        SSL_get_version(server->ssl), SSL_CIPHER_get_name(SSL_get_current_cipher(server->ssl)));
                    free(subj);
                }
                X509_free(cert);
                break;
            } else {
                debug(DBG_ERR, "tlsconnect: certificate verification failed for %s (%s port %s)", server->conf->name, hp->host, hp->port);
            }
            X509_free(cert);

concleanup:
            /* ensure previous connection is properly closed */
            cleanup_connection(server);
        }
        if (server->ssl) break;
    }

    origflags = fcntl(server->sock, F_GETFL, 0);
    if (origflags == -1) {
        debugerrno(errno, DBG_WARN, "Failed to get flags");
    } else if (fcntl(server->sock, F_SETFL, origflags | O_NONBLOCK) == -1) {
        debugerrno(errno, DBG_WARN, "Failed to set O_NONBLOCK");
    }

    pthread_mutex_lock(&server->lock);
    server->state = RSP_SERVER_STATE_CONNECTED;
    gettimeofday(&server->connecttime, NULL);
    server->tlsnewkey=server->connecttime;
    server->lostrqs = 0;
    pthread_mutex_unlock(&server->lock);
    pthread_mutex_lock(&server->newrq_mutex);
    server->conreset = reconnect;
    pthread_cond_signal(&server->newrq_cond);
    pthread_mutex_unlock(&server->newrq_mutex);
    if (source) freeaddrinfo(source);
    return 1;
}

int clientradputtls(struct server *server, unsigned char *rad, int radlen) {
    int cnt;
    struct clsrvconf *conf = server->conf;
    struct timeval now;

    if (radlen <= 0) {
        debug(DBG_ERR, "clientradputtls: invalid buffer (length)");
        return 0;
    }

    pthread_mutex_lock(&server->lock);
    if (server->state != RSP_SERVER_STATE_CONNECTED) {
        pthread_mutex_unlock(&server->lock);
        return 0;
    }

    gettimeofday(&now, NULL);
    if (now.tv_sec - server->tlsnewkey.tv_sec > RSP_TLS_REKEY_INTERVAL && SSL_version(server->ssl) >= TLS1_3_VERSION) {
        debug(DBG_DBG, "clientradputtls: perform key update for long-running connection");
        if (SSL_get_key_update_type(server->ssl) == SSL_KEY_UPDATE_NONE &&
            !SSL_key_update(server->ssl, SSL_KEY_UPDATE_REQUESTED))
                debug(DBG_WARN, "clientradputtls: request for key update failed for %s", conf->name);
        server->tlsnewkey = now;
    }

    if ((cnt = sslwrite(server->ssl, rad, radlen, 0)) <= 0) {
        pthread_mutex_unlock(&server->lock);
        return 0;
    }

    debug(DBG_DBG, "clientradputtls: Sent %d bytes, Radius packet of length %zu to TLS peer %s", cnt, radlen, conf->name);
    pthread_mutex_unlock(&server->lock);
    return 1;
}

void *tlsclientrd(void *arg) {
    struct server *server = (struct server *)arg;
    unsigned char *buf = NULL;
    int len = 0;

    for (;;) {
        len = radtlsget(server->ssl, server->conf->retryinterval * (server->conf->retrycount+1), &server->lock, &buf);
        if (buf && len > 0) {
            replyh(server, buf, len);
            buf = NULL;
        } else if (SSL_get_shutdown(server->ssl)) {
            if (closeh(server))
                break;
        } else {
            if (timeouth(server))
                break;
        }
    }
    debug(DBG_INFO, "tlsclientrd: exiting for %s", server->conf->name);
    pthread_mutex_lock(&server->lock);
    server->state = RSP_SERVER_STATE_FAILING;
    SSL_shutdown(server->ssl);
    shutdown(server->sock, SHUT_RDWR);
    close(server->sock);

    /* Wake up clientwr(). */
    server->clientrdgone = 1;
    pthread_mutex_unlock(&server->lock);
    pthread_mutex_lock(&server->newrq_mutex);
    pthread_cond_signal(&server->newrq_cond);
    pthread_mutex_unlock(&server->newrq_mutex);
    return NULL;
}

void *tlsservernew(void *arg) {
    int s, origflags;
    struct sockaddr_storage from;
    socklen_t fromlen = sizeof(from);
    struct clsrvconf *conf;
    struct list_node *cur = NULL;
    SSL *ssl = NULL;
    X509 *cert = NULL;
    SSL_CTX *ctx = NULL;
    unsigned long error;
    struct client *client;
    struct tls *accepted_tls = NULL;
    char tmp[INET6_ADDRSTRLEN], *subj;
    struct hostportres *hp;

    s = *(int *)arg;
    free(arg);
    if (getpeername(s, (struct sockaddr *)&from, &fromlen)) {
	debug(DBG_DBG, "tlsservernew: getpeername failed, exiting");
	goto exit;
    }
    debug(DBG_WARN, "tlsservernew: incoming TLS connection from %s", addr2string((struct sockaddr *)&from, tmp, sizeof(tmp)));

    if (!(conf = find_clconf(handle, (struct sockaddr *)&from, &cur, &hp))) {
        debug(DBG_WARN, "tlsservernew: ignoring unknown TLS client %s", addr2string((struct sockaddr *)&from, tmp, sizeof(tmp)));
        goto exit;
    }

    pthread_mutex_lock(&conf->tlsconf->lock);
    ctx = tlsgetctx(handle, conf->tlsconf);
    if (!ctx) {
        pthread_mutex_unlock(&conf->tlsconf->lock);
<<<<<<< HEAD
        goto exit;
=======
        if (!ssl)
            goto exit;

        SSL_set_fd(ssl, s);
        if (sslaccepttimeout(ssl, 30) <= 0) {
            while ((error = ERR_get_error()))
                debug(DBG_ERR, "tlsservernew: SSL accept from %s (%s) failed: %s", conf->name, addr2string((struct sockaddr*)&from, tmp, sizeof(tmp)), ERR_error_string(error, NULL));
            debug(DBG_ERR, "tlsservernew: SSL_accept failed");
            goto exit;
        }
        cert = verifytlscert(ssl);
        if (!cert)
            goto exit;
        accepted_tls = conf->tlsconf;
>>>>>>> 332f80c0
    }

    ssl = SSL_new(ctx);
    pthread_mutex_unlock(&conf->tlsconf->lock);
    if (!ssl)
        goto exit;

    if (!SSL_set_ex_data(ssl, RSP_EX_DATA_CONFIG_LIST, find_all_clconf(handle, (struct sockaddr *)&from, cur, &hp))) {
            debug(DBG_WARN, "tlsservernew: failed to set ex data");
    }

    SSL_set_fd(ssl, s);
    if (sslaccepttimeout(ssl, 30) <= 0) {
        struct clsrvconf *selected = SSL_get_ex_data(ssl, RSP_EX_DATA_CONFIG);
        conf = selected ? selected : conf;
        while ((error = ERR_get_error()))
            debug(DBG_ERR, "tlsservernew: SSL accept from %s (%s) failed: %s", conf->name, addr2string((struct sockaddr*)&from, tmp, sizeof(tmp)), ERR_error_string(error, NULL));
        debug(DBG_ERR, "tlsservernew: SSL_accept failed");
        list_free(SSL_get_ex_data(ssl, RSP_EX_DATA_CONFIG_LIST));
        goto exit;
    }
    list_free(SSL_get_ex_data(ssl, RSP_EX_DATA_CONFIG_LIST));

    if (!(SSL_session_reused(ssl) || (cert = verifytlscert(ssl))))
        goto exit;

    {
        struct clsrvconf *selected = SSL_get_ex_data(ssl, RSP_EX_DATA_CONFIG);
        conf = selected ? selected : conf;
    }
    
    accepted_tls = conf->tlsconf;

    origflags = fcntl(s, F_GETFL, 0);
    if (origflags == -1) {
        debugerrno(errno, DBG_WARN, "Failed to get flags");
    } else if (fcntl(s, F_SETFL, origflags | O_NONBLOCK) == -1) {
        debugerrno(errno, DBG_WARN, "Failed to set O_NONBLOCK");
    }

    if (SSL_session_reused(ssl)) {
        debug(DBG_WARN, "tlsservernew: TLS connection from %s, client %s, PSK identity %s wtih cipher %s up",
                addr2string((struct sockaddr *)&from,tmp, sizeof(tmp)), conf->name, conf->pskid,
                SSL_CIPHER_get_name(SSL_get_current_cipher(ssl)));
    } else {
        while (conf) {
            if (!conf->pskid && accepted_tls == conf->tlsconf && (verifyconfcert(cert, conf, NULL))) {
                subj = getcertsubject(cert);
                if(subj) {
                    debug(DBG_WARN, "tlsservernew: TLS connection from %s, client %s, subject %s, %s with cipher %s up",
                        addr2string((struct sockaddr *)&from,tmp, sizeof(tmp)), conf->name, subj,
                        SSL_get_version(ssl), SSL_CIPHER_get_name(SSL_get_current_cipher(ssl)));
                    free(subj);
                }
                X509_free(cert);
                break;
            }
            conf = find_clconf(handle, (struct sockaddr *)&from, &cur, &hp);
        }
    }

    if (!conf) {
        debug(DBG_WARN, "tlsservernew: ignoring request, no matching TLS client for %s", 
            addr2string((struct sockaddr *)&from, tmp, sizeof(tmp)));
        goto exit;
    }

    client = addclient(conf, 1);
    if (client) {
        if (conf->keepalive)
            enable_keepalive(s);
        client->ssl = ssl;
        client->addr = addr_copy((struct sockaddr *)&from);
        tlsserverrd(client);
        removeclient(client);
    } else
        debug(DBG_WARN, "tlsservernew: failed to create new client instance");

exit:
    if (cert)
        X509_free(cert);
    if (ssl) {
        SSL_shutdown(ssl);
        SSL_free(ssl);
    }
    shutdown(s, SHUT_RDWR);
    close(s);
    pthread_exit(NULL);
}

void *tlslistener(void *arg) {
    pthread_t tlsserverth;
    int s, *sp = (int *)arg, *s_arg = NULL;
    struct sockaddr_storage from;
    socklen_t fromlen = sizeof(from);

    listen(*sp, 128);

    for (;;) {
	s = accept(*sp, (struct sockaddr *)&from, &fromlen);
	if (s < 0) {
	    debug(DBG_WARN, "accept failed");
	    continue;
	}
        s_arg = malloc(sizeof(s));
        if (!s_arg)
            debugx(1, DBG_ERR, "malloc failed");
        *s_arg = s;
	if (pthread_create(&tlsserverth, &pthread_attr, tlsservernew, (void *) s_arg)) {
	    debug(DBG_ERR, "tlslistener: pthread_create failed");
            free(s_arg);
	    shutdown(s, SHUT_RDWR);
	    close(s);
	    continue;
	}
	pthread_detach(tlsserverth);
    }
    free(sp);
    return NULL;
}
#else
const struct protodefs *tlsinit(uint8_t h) {
    return NULL;
}
#endif

/* Local Variables: */
/* c-file-style: "stroustrup" */
/* End: */<|MERGE_RESOLUTION|>--- conflicted
+++ resolved
@@ -350,24 +350,7 @@
     ctx = tlsgetctx(handle, conf->tlsconf);
     if (!ctx) {
         pthread_mutex_unlock(&conf->tlsconf->lock);
-<<<<<<< HEAD
-        goto exit;
-=======
-        if (!ssl)
-            goto exit;
-
-        SSL_set_fd(ssl, s);
-        if (sslaccepttimeout(ssl, 30) <= 0) {
-            while ((error = ERR_get_error()))
-                debug(DBG_ERR, "tlsservernew: SSL accept from %s (%s) failed: %s", conf->name, addr2string((struct sockaddr*)&from, tmp, sizeof(tmp)), ERR_error_string(error, NULL));
-            debug(DBG_ERR, "tlsservernew: SSL_accept failed");
-            goto exit;
-        }
-        cert = verifytlscert(ssl);
-        if (!cert)
-            goto exit;
-        accepted_tls = conf->tlsconf;
->>>>>>> 332f80c0
+        goto exit;
     }
 
     ssl = SSL_new(ctx);
