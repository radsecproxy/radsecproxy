--- conflicted
+++ resolved
@@ -158,27 +158,18 @@
                 goto concleanup;
             }
 
-<<<<<<< HEAD
-        if (server->conf->sni) {
-            if (!tlssetsni(server->ssl, server->conf->sni)) {
-                debug(DBG_ERR, "tlsconnect: set SNI %s failed", server->conf->sni);
-                continue;
-            }
-        }
-
-        SSL_set_fd(server->ssl, server->sock);
-        if (sslconnecttimeout(server->ssl, 5) <= 0) {
-            while ((error = ERR_get_error()))
-                debug(DBG_ERR, "tlsconnect: SSL connect to %s failed: %s", server->conf->name, ERR_error_string(error, NULL));
-            debug(DBG_ERR, "tlsconnect: SSL connect to %s failed", server->conf->name);
-            continue;
-        }
-=======
             server->ssl = SSL_new(ctx);
             pthread_mutex_unlock(&server->conf->tlsconf->lock);
             if (!server->ssl) {
                 debug(DBG_ERR, "tlsconnect: failed to create SSL conneciton for server %s", server->conf->name);
                 goto concleanup;
+            }
+
+            if (server->conf->sni) {
+                if (!tlssetsni(server->ssl, server->conf->sni)) {
+                    debug(DBG_ERR, "tlsconnect: set SNI %s failed", server->conf->sni);
+                    continue;
+                }
             }
             
             SSL_set_fd(server->ssl, server->sock);
@@ -188,7 +179,6 @@
                 debug(DBG_ERR, "tlsconnect: SSL connect to %s (%s port %s) failed", server->conf->name, hp->host, hp->port);
                 goto concleanup;
             }
->>>>>>> 072b461f
 
             cert = verifytlscert(server->ssl);
             if (!cert) {
