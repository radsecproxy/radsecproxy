/* Copyright (c) 2007-2009, UNINETT AS
 * Copyright (c) 2010-2011,2015-2016, NORDUnet A/S
 * Copyright (c) 2023, SWITCH */
/* See LICENSE for licensing information. */

#if defined(RADPROT_TLS) || defined(RADPROT_DTLS)
#define _GNU_SOURCE
#include <stdio.h>
#include <signal.h>
#include <sys/socket.h>
#include <netinet/in.h>
#include <netdb.h>
#include <string.h>
#include <unistd.h>
#include <limits.h>
#include <fcntl.h>
#include <poll.h>
#include <sys/time.h>
#include <sys/types.h>
#include <sys/stat.h>
#include <ctype.h>
#include <sys/wait.h>
#include <arpa/inet.h>
#include <regex.h>
#include <libgen.h>
#include <pthread.h>
#include <openssl/ssl.h>
#include <openssl/rand.h>
#include <openssl/err.h>
#include <openssl/md5.h>
#include <openssl/x509v3.h>
#include <assert.h>
#include "debug.h"
#include "hash.h"
#include "util.h"
#include "hostport.h"
#include "radsecproxy.h"

static struct hash *tlsconfs = NULL;

#if OPENSSL_VERSION_NUMBER >= 0x10101000
static struct tls *tlsdefaultpsk = NULL;
#endif

#define COOKIE_SECRET_LENGTH 16
static unsigned char cookie_secret[COOKIE_SECRET_LENGTH];
static uint8_t cookie_secret_initialized = 0;

int RSP_EX_DATA_CONFIG;
int RSP_EX_DATA_CONFIG_LIST;

struct certattrmatch {
    int (*matchfn)(GENERAL_NAME *, struct certattrmatch *);
    int type;
    char * exact;
    regex_t *regex;
    ASN1_OBJECT *oid;
    struct in6_addr ipaddr;
    int af;
    char * debugname;
};

/* callbacks for making OpenSSL < 1.1 thread safe */
#if OPENSSL_VERSION_NUMBER < 0x10100000
static pthread_mutex_t *ssl_locks = NULL;

#if OPENSSL_VERSION_NUMBER < 0x10000000
unsigned long ssl_thread_id() {
    return (unsigned long)pthread_self();
}
#else
void ssl_thread_id(CRYPTO_THREADID *id) {
    CRYPTO_THREADID_set_numeric(id, (unsigned long)pthread_self());
}
#endif


void ssl_locking_callback(int mode, int type, const char *file, int line) {
    if (mode & CRYPTO_LOCK)
       pthread_mutex_lock(&ssl_locks[type]);
    else
       pthread_mutex_unlock(&ssl_locks[type]);
}
#endif

void sslinit(void) {
#if OPENSSL_VERSION_NUMBER < 0x10100000
    int i;

    SSL_library_init();

    ssl_locks = OPENSSL_malloc(CRYPTO_num_locks() * sizeof(pthread_mutex_t));
    if (!ssl_locks)
        debugx(1, DBG_ERR, "malloc failed");

    for (i = 0; i < CRYPTO_num_locks(); i++) {
        pthread_mutex_init(&ssl_locks[i], NULL);
    }
#if OPENSSL_VERSION_NUMBER < 0x10000000
    CRYPTO_set_id_callback(ssl_thread_id);
#else
    CRYPTO_THREADID_set_callback(ssl_thread_id);
#endif
    CRYPTO_set_locking_callback(ssl_locking_callback);
    SSL_load_error_strings();
#else
    OPENSSL_init_ssl(0, NULL);
    RSP_EX_DATA_CONFIG = CRYPTO_get_ex_new_index(CRYPTO_EX_INDEX_SSL, 0, NULL, NULL, NULL, NULL);
    RSP_EX_DATA_CONFIG_LIST = CRYPTO_get_ex_new_index(CRYPTO_EX_INDEX_SSL, 0, NULL, NULL, NULL, NULL);
#endif
}

/**
 * Print a human readable form of X509_NAME
 * 
 * This is a direct replacement for X509_NAME_oneline() which should no longer be used.
 * 
 * @param name The X509_Name to be printed.
 */
static char *print_x509_name(X509_NAME *name) {
    BIO *bio;
    char *buf;

    bio = BIO_new(BIO_s_mem());
    if (!bio) {
        debug(DBG_ERR, "getcertsubject: BIO_new failed");
        return NULL;
    }

    X509_NAME_print_ex(bio, name, 0, XN_FLAG_RFC2253);

    buf = malloc(BIO_number_written(bio)+1);
    if (buf) {
        BIO_read(bio, buf, BIO_number_written(bio));
        buf[BIO_number_written(bio)] = '\0';
    } else {
        debug(DBG_ERR, "getcertsubject: malloc failed");
    }
    BIO_free(bio);

    return buf;
}

static int pem_passwd_cb(char *buf, int size, int rwflag, void *userdata) {
    int pwdlen = strlen(userdata);
    if (rwflag != 0 || pwdlen > size) /* not for decryption or too large */
	return 0;
    memcpy(buf, userdata, pwdlen);
    return pwdlen;
}

static int verify_cb(int ok, X509_STORE_CTX *ctx) {
    char *buf = NULL;
    X509 *err_cert;
    int err, depth;

    err_cert = X509_STORE_CTX_get_current_cert(ctx);
    err = X509_STORE_CTX_get_error(ctx);
    depth = X509_STORE_CTX_get_error_depth(ctx);

    if (depth > MAX_CERT_DEPTH) {
        ok = 0;
        err = X509_V_ERR_CERT_CHAIN_TOO_LONG;
        X509_STORE_CTX_set_error(ctx, err);
    }

    if (!ok) {
        if (err_cert)
            buf = print_x509_name(X509_get_subject_name(err_cert));
        debug(DBG_WARN, "verify error: num=%d:%s:depth=%d:%s", err, X509_verify_cert_error_string(err), depth, buf ? buf : "");
        free(buf);
        buf = NULL;

        switch (err) {
        case X509_V_ERR_UNABLE_TO_GET_ISSUER_CERT:
            if (err_cert) {
            buf = print_x509_name(X509_get_issuer_name(err_cert));
            if (buf) {
                debug(DBG_WARN, "\tIssuer=%s", buf);
                free(buf);
                buf = NULL;
            }
            }
            break;
        case X509_V_ERR_CERT_NOT_YET_VALID:
        case X509_V_ERR_ERROR_IN_CERT_NOT_BEFORE_FIELD:
            debug(DBG_WARN, "\tCertificate not yet valid");
            break;
        case X509_V_ERR_CERT_HAS_EXPIRED:
            debug(DBG_WARN, "Certificate has expired");
            break;
        case X509_V_ERR_ERROR_IN_CERT_NOT_AFTER_FIELD:
            debug(DBG_WARN, "Certificate no longer valid (after notAfter)");
            break;
        case X509_V_ERR_NO_EXPLICIT_POLICY:
            debug(DBG_WARN, "No Explicit Certificate Policy");
            break;
        }
    }
#ifdef DEBUG
    printf("certificate verify returns %d", ok);
#endif
    return ok;
}

static int cookie_calculate_hash(struct sockaddr *peer, time_t time, uint8_t *result, unsigned int *resultlength) {
    uint8_t *buf;
    int length;

    length = SOCKADDRP_SIZE(peer) + sizeof(time_t);
    buf = OPENSSL_malloc(length);
    if (!buf) {
        debug(DBG_ERR, "cookie_calculate_hash: malloc failed");
        return 0;
    }

    memcpy(buf, &time, sizeof(time_t));
    memcpy(buf+sizeof(time_t), peer, SOCKADDRP_SIZE(peer));

    HMAC(EVP_sha256(), (const void*) cookie_secret, COOKIE_SECRET_LENGTH,
         buf, length, result, resultlength);
    OPENSSL_free(buf);
    return 1;
}

static int cookie_generate_cb(SSL *ssl, unsigned char *cookie, unsigned int *cookie_len) {
    struct sockaddr_storage peer;
    struct timeval now;
    uint8_t result[EVP_MAX_MD_SIZE] = {0};
    unsigned int resultlength;

    if (!cookie_secret_initialized) {
        if (!RAND_bytes(cookie_secret, COOKIE_SECRET_LENGTH))
            debugx(1,DBG_ERR, "cookie_generate_cg: error generating random secret");
        cookie_secret_initialized = 1;
    }

    if (BIO_dgram_get_peer(SSL_get_rbio(ssl), &peer) <= 0)
        return 0;
    gettimeofday(&now, NULL);
    if (!cookie_calculate_hash((struct sockaddr *)&peer, now.tv_sec, result, &resultlength))
        return 0;

    memcpy(cookie, &now.tv_sec, sizeof(time_t));
    memcpy(cookie + sizeof(time_t), result, resultlength);
    *cookie_len = resultlength + sizeof(time_t);

    return 1;
}

#if OPENSSL_VERSION_NUMBER < 0x10100000
static int cookie_verify_cb(SSL *ssl, unsigned char *cookie, unsigned int cookie_len) {
#else
static int cookie_verify_cb(SSL *ssl, const unsigned char *cookie, unsigned int cookie_len) {
#endif
    struct sockaddr_storage peer;
    struct timeval now;
    time_t cookie_time;
    uint8_t result[EVP_MAX_MD_SIZE] = {0};
    unsigned int resultlength;

    if (!cookie_secret_initialized)
        return 0;

    if (cookie_len < sizeof(time_t)) {
        debug(DBG_DBG, "cookie_verify_cb: cookie too short. ignoring.");
        return 0;
    }

    gettimeofday(&now, NULL);
    cookie_time = *(time_t *)cookie;
    if (now.tv_sec - cookie_time > 5) {
        debug(DBG_DBG, "cookie_verify_cb: cookie invalid or older than 5s. ignoring.");
        return 0;
    }

    if (BIO_dgram_get_peer(SSL_get_rbio(ssl), &peer) <= 0)
        return 0;
    if (!cookie_calculate_hash((struct sockaddr *)&peer, cookie_time, result, &resultlength))
        return 0;

    if (resultlength + sizeof(time_t) != cookie_len) {
        debug(DBG_DBG, "cookie_verify_cb: invalid cookie length. ignoring.");
        return 0;
    }

    if (memcmp(cookie + sizeof(time_t), result, resultlength)) {
        debug(DBG_DBG, "cookie_verify_cb: cookie not valid. ignoring.");
        return 0;
    }
    return 1;
}

#ifdef DEBUG
static void ssl_info_callback(const SSL *ssl, int where, int ret) {
    const char *s;
    int w;

    w = where & ~SSL_ST_MASK;

    if (w & SSL_ST_CONNECT)
	s = "SSL_connect";
    else if (w & SSL_ST_ACCEPT)
	s = "SSL_accept";
    else
	s = "undefined";

    if (where & SSL_CB_LOOP)
        debug(DBG_DBG, "%s:%s", s, SSL_state_string_long(ssl));
    else if (where & SSL_CB_ALERT) {
        s = (where & SSL_CB_READ) ? "read" : "write";
        debug(DBG_DBG, "SSL3 alert %s:%s:%s", s, SSL_alert_type_string_long(ret), SSL_alert_desc_string_long(ret));
    }
    else if (where & SSL_CB_EXIT) {
        if (ret == 0)
            debug(DBG_DBG, "%s:failed in %s", s, SSL_state_string_long(ssl));
        else if (ret < 0)
            debug(DBG_DBG, "%s:error in %s", s, SSL_state_string_long(ssl));
    }
}
#endif

#if OPENSSL_VERSION_NUMBER >= 0x10101000
int psk_use_session_cb(SSL *ssl, const EVP_MD *md, const unsigned char **id, size_t *idlen, SSL_SESSION **sess) {
    struct clsrvconf *conf = NULL;
    STACK_OF(SSL_CIPHER) *ciphers;
    const SSL_CIPHER *cipher;

    conf = (struct clsrvconf *) SSL_get_ex_data(ssl, RSP_EX_DATA_CONFIG);
    if (!conf || !conf->pskid || !conf->pskkey) {
        debug(DBG_DBG, "psk_use_session_cb: no PSK data configured for tls connection");
        *sess = NULL;
        return 1;
    }

    debug(DBG_DBG, "psk_use_session_cb: using PSK id %s, key length %d", conf->pskid, conf->pskkeylen);

    *sess = SSL_SESSION_new();
    if (! *sess) {
        debug(DBG_ERR, "psk_use_session_cb: failed to create new SSL session");
        return 0;
    }

    *id = (unsigned char *) conf->pskid;
    *idlen = strlen(conf->pskid);
    if (!SSL_SESSION_set1_master_key(*sess, (unsigned char *) conf->pskkey, conf->pskkeylen)) {
        debug(DBG_ERR, "psk_use_session_cb: failed to set PSK key");
        return 0;
    }

    if (!SSL_SESSION_set_protocol_version(*sess, TLS1_3_VERSION)) {
        debug(DBG_ERR, "psk_use_session_cb: failed to set tls version 1.3, mandatory for PSK!");
        return 0;
    }

    ciphers = SSL_get1_supported_ciphers(ssl);
    if (!ciphers) {
        debug(DBG_ERR, "psk_use_session_cb: failed to get supported ciphers");
        return 0;
    }
    cipher = sk_SSL_CIPHER_value(ciphers,0);
    sk_SSL_CIPHER_free(ciphers);
    if (!cipher) {
        debug(DBG_ERR, "psk_use_session_cb: first supported cipher is null!");
        return 0;
    }
    debug(DBG_DBG, "psk_use_session_db: setting session cipher %s", SSL_CIPHER_get_name(cipher));
    if (!SSL_SESSION_set_cipher(*sess, cipher)) {
        debug(DBG_ERR, "psk_use_session_db: failed to set session cipher");
        return 0;
    }

    /*disable certificate verification since we don't expect one for PSK*/
    SSL_set_verify(ssl, SSL_VERIFY_NONE, NULL);

    return 1;
}

int psk_find_session_cb(SSL *ssl, const unsigned char *id, size_t idlen, SSL_SESSION **sess) {
    struct clsrvconf *conf = NULL;
    struct list* candidates = NULL;
    struct list_node *node = NULL;
    const SSL_CIPHER *cipher;

    if (!verifyutf8(id, idlen)) {
        debug(DBG_DBG, "psk_find_session_cb: id is not a valid utf-8 string, assuming session resumption");
        *sess = NULL;
        return 1;
    } else if (idlen > PSK_ID_MAX_LENGTH) {
        debug(DBG_ERR, "psk_find_session_cb: id is longer than %d bytes", PSK_ID_MAX_LENGTH);
        *sess = NULL;
        return 0;
    }

    candidates = (struct list *) SSL_get_ex_data(ssl, RSP_EX_DATA_CONFIG_LIST);
    if (!candidates)
        debug(DBG_DBG, "psk_find_session_cb: no candidate list found in ssl object");
    for(node = list_first(candidates); node; node = list_next(node)) {
        struct clsrvconf *candidate = (struct clsrvconf *)node->data;
        if (candidate->pskid && strcmp((const char *)id, candidate->pskid) == 0) {
            conf = candidate;
            break;
        }
    }
    if (!conf) {
        debug(DBG_ERR, "psk_find_session_cb: no client with PSK id %s found, rejecting connection", id);
        *sess = NULL;
        return 0;
    }

    debug(DBG_DBG, "psk_find_session_cb: PSK id %s matches client %s, key length %d", conf->pskid, conf->name, conf->pskkeylen);
    if (!SSL_set_ex_data(ssl, RSP_EX_DATA_CONFIG, conf)) {
        debug(DBG_ERR, "psk_find_session_cb: failed to set ssl ex data");
        return 0;
    }

     *sess = SSL_SESSION_new();
    if (! *sess) {
        debug(DBG_ERR, "psk_find_session_cb: failed to create new SSL session");
        return 0;
    }
    if (!SSL_SESSION_set1_master_key(*sess, (unsigned char *) conf->pskkey, conf->pskkeylen)) {
        debug(DBG_ERR, "psk_find_session_cb: failed to set PSK key");
        return 0;
    }

    if (!SSL_SESSION_set_protocol_version(*sess, TLS1_3_VERSION)) {
        debug(DBG_ERR, "psk_find_session_cb: failed to set tls version 1.3, mandatory for PSK!");
        return 0;
    }

    cipher = SSL_get_pending_cipher(ssl);
    if (!cipher) {
         debug(DBG_ERR, "psk_find_session_cb: failed to get pending cipher");
         return 0;
    }
    debug(DBG_DBG, "psk_find_session_cb: setting session cipher %s", SSL_CIPHER_get_name(cipher));
    if (!SSL_SESSION_set_cipher(*sess, cipher)) {
        debug(DBG_ERR, "psk_find_session_cb: failed to set session cipher");
        return 0;
    }

    SSL_set_verify(ssl, SSL_VERIFY_NONE, NULL);

    return 1;
}

void keylog_cb (const SSL *ssl, const char *line) {
    static FILE *keylog = NULL;
    static pthread_mutex_t mutex = PTHREAD_MUTEX_INITIALIZER;
    static int keyloginitialized = 0;

    pthread_mutex_lock(&mutex);
    if (!keyloginitialized) {
        mode_t oldumask = umask(S_IRGRP | S_IWGRP | S_IROTH | S_IWOTH);
        if ( !(keylog = fopen(getenv(RSP_KEYLOG_ENV), "a")) )
            debugerrno(errno, DBG_ERR, "keylog_cb: error opening file %s", getenv(RSP_KEYLOG_ENV));
        else
            setlinebuf(keylog);
        umask(oldumask);
        keyloginitialized = 1;
    }

    if (keylog)
        if (fputs(line, keylog) == EOF ||
            fputc('\n', keylog) == EOF) {

            debugerrno(errno, DBG_ERR, "kehlog_cb: error writing to file %s", getenv(RSP_KEYLOG_ENV));
            fclose(keylog);
            keylog = NULL;
            keyloginitialized = 0;
        }
    pthread_mutex_unlock(&mutex);
}
#endif

static X509_VERIFY_PARAM *createverifyparams(char **poids) {
    X509_VERIFY_PARAM *pm;
    ASN1_OBJECT *pobject;
    int i;

    pm = X509_VERIFY_PARAM_new();
    if (!pm)
	return NULL;

    for (i = 0; poids[i]; i++) {
	pobject = OBJ_txt2obj(poids[i], 0);
	if (!pobject) {
	    X509_VERIFY_PARAM_free(pm);
	    return NULL;
	}
	X509_VERIFY_PARAM_add0_policy(pm, pobject);
    }

    X509_VERIFY_PARAM_set_flags(pm, X509_V_FLAG_POLICY_CHECK | X509_V_FLAG_EXPLICIT_POLICY);
    return pm;
}

static int tlsaddcacrl(SSL_CTX *ctx, struct tls *conf) {
    STACK_OF(X509_NAME) *calist;
    X509_STORE *x509_s;
    unsigned long error;

    if (!conf->cacertfile && !conf->cacertpath) {
        debug(DBG_DBG, "tlsaddcacrl: No cacertifle or cacertpath specified for TLS %s, skip adding CAs", conf->name);
        return 1;
    }

    x509_s = X509_STORE_new();
    if (!X509_STORE_load_locations(x509_s, conf->cacertfile, conf->cacertpath)) {
        while ((error = ERR_get_error()))
            debug(DBG_ERR, "SSL: %s", ERR_error_string(error, NULL));
        debug(DBG_ERR, "tlsaddcacrl: Error loading CAs and CRLs in TLS context %s", conf->name);

        X509_STORE_free(x509_s);
        return 0;
    }
    if (conf->crlcheck)
        X509_STORE_set_flags(x509_s, X509_V_FLAG_CRL_CHECK | X509_V_FLAG_CRL_CHECK_ALL);
    if (conf->vpm)
        X509_STORE_set1_param(x509_s, conf->vpm);
    SSL_CTX_set_cert_store(ctx, x509_s);

    calist = sk_X509_NAME_new_null();
    if (conf->cacertfile) {
        debug(DBG_DBG, "tlsaddcacrl: loading subject names from file %s", conf->cacertfile);
        if (!SSL_add_file_cert_subjects_to_stack(calist, conf->certfile)) {
            while ((error = ERR_get_error()))
                debug(DBG_ERR, "SSL: %s", ERR_error_string(error, NULL));
            debug(DBG_ERR, "tlsaddcacrl: failed to load CA subject names from file %s", conf->cacertfile);
        }
    }
    if (conf->cacertpath) {
        debug(DBG_DBG, "tlsaddcacrl: loading subject names from path %s", conf->cacertpath);
        if (!SSL_add_dir_cert_subjects_to_stack(calist, conf->cacertpath)) {
            while ((error = ERR_get_error()))
                debug(DBG_ERR, "SSL: %s", ERR_error_string(error, NULL));
            debug(DBG_ERR, "tlsaddcacrl: failed to load CA subject names from path %s", conf->cacertpath);
        }
    }
    ERR_clear_error(); /* add_dir_cert_subj returns errors on success */
    SSL_CTX_set_client_CA_list(ctx, calist);

    debug(DBG_DBG, "tlsaddcacrl: updated TLS context %s", conf->name);
    return 1;
}

static SSL_CTX *tlscreatectx(uint8_t type, struct tls *conf) {
    SSL_CTX *ctx = NULL;
    unsigned long error;

    switch (type) {
#ifdef RADPROT_TLS
    case RAD_TLS:
#if OPENSSL_VERSION_NUMBER >= 0x10100000
        /* TLS_method() was introduced in OpenSSL 1.1.0. */
        ctx = SSL_CTX_new(TLS_method());
        if (ctx != NULL) {
            if (conf->tlsminversion >= 0)
                SSL_CTX_set_min_proto_version(ctx, conf->tlsminversion);
            if (conf->tlsmaxversion >= 0)
                SSL_CTX_set_max_proto_version(ctx, conf->tlsmaxversion);
        }
#else
        /* No TLS_method(), use SSLv23_method() and disable SSLv2 and SSLv3. */
        ctx = SSL_CTX_new(SSLv23_method());
        if (ctx != NULL) {
            SSL_CTX_set_options(ctx, SSL_OP_NO_SSLv2 | SSL_OP_NO_SSLv3);
        }
#endif
#ifdef DEBUG
        if (ctx != NULL) {
            SSL_CTX_set_info_callback(ctx, ssl_info_callback);
        }
#endif
        break;
#endif
#ifdef RADPROT_DTLS
    case RAD_DTLS:
#if OPENSSL_VERSION_NUMBER >= 0x10002000
        /* DTLS_method() seems to have been introduced in OpenSSL 1.0.2. */
        ctx = SSL_CTX_new(DTLS_method());
#if OPENSSL_VERSION_NUMBER >= 0x10100000
        if (ctx != NULL) {
            if (conf->dtlsminversion >= 0)
                SSL_CTX_set_min_proto_version(ctx, conf->dtlsminversion);
            if (conf->dtlsmaxversion >= 0)
                SSL_CTX_set_max_proto_version(ctx, conf->dtlsmaxversion);
        }
#endif
#else
        ctx = SSL_CTX_new(DTLSv1_method());
#endif
#ifdef DEBUG
        if (ctx != NULL) {
            SSL_CTX_set_info_callback(ctx, ssl_info_callback);
        }
#endif
        if (ctx != NULL) {
            SSL_CTX_set_read_ahead(ctx, 1);
        }
        break;
#endif
    }
    if (!ctx) {
        debug(DBG_ERR, "tlscreatectx: Error initialising SSL/TLS in TLS context %s", conf->name);
        return NULL;
    }

#if OPENSSL_VERSION_NUMBER < 0x10100000L
    {
    long sslversion = SSLeay();
    if (sslversion < 0x00908100L ||
        (sslversion >= 0x10000000L && sslversion < 0x10000020L)) {
        debug(DBG_WARN, "%s: %s seems to be of a version with a "
	      "certain security critical bug (fixed in OpenSSL 0.9.8p and "
	      "1.0.0b).  Disabling OpenSSL session caching for context %p.",
	      __func__, SSLeay_version(SSLEAY_VERSION), ctx);
        SSL_CTX_set_session_cache_mode(ctx, SSL_SESS_CACHE_OFF);
    }
    }
#endif

    if (conf->certkeypwd) {
        SSL_CTX_set_default_passwd_cb_userdata(ctx, conf->certkeypwd);
        SSL_CTX_set_default_passwd_cb(ctx, pem_passwd_cb);
    }
<<<<<<< HEAD
    if (conf->certfile) {
        if (!SSL_CTX_use_certificate_chain_file(ctx, conf->certfile) ||
            !SSL_CTX_use_PrivateKey_file(ctx, conf->certkeyfile, SSL_FILETYPE_PEM) ||
            !SSL_CTX_check_private_key(ctx)) {
            while ((error = ERR_get_error()))
                debug(DBG_ERR, "SSL: %s", ERR_error_string(error, NULL));
            debug(DBG_ERR, "tlsloadclientcert: Error loading certificate and/or key in TLS context %s", conf->name);
            ERR_clear_error();
            SSL_CTX_free(ctx);
            return NULL;
        }
    } else {
        debug(DBG_DBG, "tlsloadclientcert: no certificate specified, TLS %s can only be used for TLS-PSK", conf->name);
=======
    if (!SSL_CTX_use_certificate_chain_file(ctx, conf->certfile)) {
        while ((error = ERR_get_error()))
            debug(DBG_ERR, "SSL: %s", ERR_error_string(error, NULL));
        debug(DBG_ERR, "tlscreatectx: Error reading certificate in TLS context %s", conf->name);
        SSL_CTX_free(ctx);
        return NULL;
    }
    if (!SSL_CTX_use_PrivateKey_file(ctx, conf->certkeyfile, SSL_FILETYPE_PEM) ||
        !SSL_CTX_check_private_key(ctx)) {
        while ((error = ERR_get_error()))
            debug(DBG_ERR, "SSL: %s", ERR_error_string(error, NULL));
        debug(DBG_ERR, "tlscreatectx: Error reading privatekey in TLS context %s", conf->name);
        SSL_CTX_free(ctx);
        return NULL;
>>>>>>> 332f80c0
    }

    if (conf->policyoids) {
        if (!conf->vpm) {
            conf->vpm = createverifyparams(conf->policyoids);
            if (!conf->vpm) {
                debug(DBG_ERR, "tlscreatectx: Failed to add policyOIDs in TLS context %s", conf->name);
                SSL_CTX_free(ctx);
                return NULL;
            }
        }
    }

    if (!tlsaddcacrl(ctx, conf)) {
        if (conf->vpm) {
            X509_VERIFY_PARAM_free(conf->vpm);
            conf->vpm = NULL;
        }
        SSL_CTX_free(ctx);
        return NULL;
    }

    if (conf->cipherlist) {
        if (!SSL_CTX_set_cipher_list(ctx, conf->cipherlist)) {
            debug(DBG_ERR, "tlscreatectx: Failed to set cipher list in TLS context %s", conf->name);
            SSL_CTX_free(ctx);
            return NULL;
        }
    }
    SSL_CTX_set_options(ctx, SSL_OP_NO_TICKET);
#if OPENSSL_VERSION_NUMBER >= 0x10101000
/* TLS 1.3 stuff */
    if (conf->ciphersuites) {
        if (!SSL_CTX_set_ciphersuites(ctx, conf->ciphersuites)) {
            debug(DBG_ERR, "tlscreatectx: Failed to set ciphersuites in TLS context %s", conf->name);
            SSL_CTX_free(ctx);
            return NULL;
        }
    }
    if (!SSL_CTX_set_num_tickets(ctx, 0))
        debug(DBG_ERR, "tlscreatectx: Failed to set num tickets in TLS context %s", conf->name);
#endif

    if (conf->dhparam) {
#if OPENSSL_VERSION_NUMBER >= 0x30000000
        if (!SSL_CTX_set0_tmp_dh_pkey(ctx, conf->dhparam)) {
#else
        if (!SSL_CTX_set_tmp_dh(ctx, conf->dhparam)) {
#endif
            while ((error = ERR_get_error()))
                debug(DBG_WARN, "tlscreatectx: SSL: %s", ERR_error_string(error, NULL));
            debug(DBG_WARN, "tlscreatectx: Failed to set dh params. Can continue, but some ciphers might not be available.");
        }
    }
#if OPENSSL_VERSION_NUMBER >= 0x10101000
    else {
        if (!SSL_CTX_set_dh_auto(ctx, 1)) {
            while ((error = ERR_get_error()))
                debug(DBG_WARN, "tlscreatectx: SSL: %s", ERR_error_string(error, NULL));
            debug(DBG_WARN, "tlscreatectx: Failed to set automatic dh params. Can continue, but some ciphers might not be available.");
        }
    }
#endif

    SSL_CTX_set_cookie_generate_cb(ctx, cookie_generate_cb);
    SSL_CTX_set_cookie_verify_cb(ctx, cookie_verify_cb);
    SSL_CTX_set_verify(ctx, SSL_VERIFY_PEER | SSL_VERIFY_FAIL_IF_NO_PEER_CERT, verify_cb);
    SSL_CTX_set_verify_depth(ctx, MAX_CERT_DEPTH + 1);
#if OPENSSL_VERSION_NUMBER >= 0x10101000
    SSL_CTX_set_psk_use_session_callback(ctx, psk_use_session_cb);
    SSL_CTX_set_psk_find_session_callback(ctx, psk_find_session_cb);
    SSL_CTX_set_options(ctx, SSL_CTX_get_options(ctx) & ~SSL_OP_ALLOW_NO_DHE_KEX);

    if (getenv(RSP_KEYLOG_ENV))
        SSL_CTX_set_keylog_callback(ctx, keylog_cb);
#endif

    debug(DBG_DBG, "tlscreatectx: created TLS context %s", conf->name);
    return ctx;
}

struct tls *tlsgettls(char *alt1, char *alt2) {
    struct tls *t;

    t = hash_read(tlsconfs, alt1, strlen(alt1));
    if (!t && alt2)
	t = hash_read(tlsconfs, alt2, strlen(alt2));
    return t;
}

struct tls *tlsgetdefaultpsk(void) {
#if OPENSSL_VERSION_NUMBER >= 0x10101000
    if (!tlsdefaultpsk) {
        if (!(tlsdefaultpsk = calloc(1, sizeof(struct tls)))) {
            debug(DBG_ERR, "malloc failed");
            return NULL;
        }

        tlsdefaultpsk->name = "_psk_default";
        tlsdefaultpsk->ciphersuites = "TLS_CHACHA20_POLY1305_SHA256:TLS_AES_128_GCM_SHA256";
        tlsdefaultpsk->tlsminversion = TLS1_3_VERSION;
    }
    return tlsdefaultpsk;
#else
    debugx(1,DBG_ERR, "tlsgetdefaultpsk: use of TLS1.3-PSK requires openssl >= 1.1.1");
    return NULL;
#endif
}

SSL_CTX *tlsgetctx(uint8_t type, struct tls *t) {
    struct timeval now;

    if (!t)
        return NULL;
    gettimeofday(&now, NULL);

    switch (type) {
#ifdef RADPROT_TLS
    case RAD_TLS:
        if (t->tlsexpiry && t->tlsctx) {
            if (t->tlsexpiry <= now.tv_sec) {
                t->tlsexpiry = now.tv_sec + t->cacheexpiry;
                if (!tlsaddcacrl(t->tlsctx, t))
                    debug(DBG_WARN, "tlsgetctx: cache reload for TLS context %s failed, continue with old state!",t->name);
            }
        }
        if (!t->tlsctx) {
            t->tlsctx = tlscreatectx(RAD_TLS, t);
            if (t->cacheexpiry >= 0)
                t->tlsexpiry = now.tv_sec + t->cacheexpiry;
        }
        return t->tlsctx;
#endif
#ifdef RADPROT_DTLS
    case RAD_DTLS:
        if (t->dtlsexpiry && t->dtlsctx) {
            if (t->dtlsexpiry <= now.tv_sec) {
                t->dtlsexpiry = now.tv_sec + t->cacheexpiry;
                if (!tlsaddcacrl(t->dtlsctx, t))
                    debug(DBG_WARN, "tlsgetctx: cache reload for DTLS context %s failed, continue with old state!",t->name);
            }
        }
        if (!t->dtlsctx) {
            t->dtlsctx = tlscreatectx(RAD_DTLS, t);
            if (t->cacheexpiry >= 0)
                t->dtlsexpiry = now.tv_sec + t->cacheexpiry;
        }
        return t->dtlsctx;
#endif
    }
    return NULL;
}

void tlsreload(void) {
    struct tls *conf;
    struct hash_entry *entry;
    struct timeval now;
    SSL_CTX *newctx;

    debug (DBG_NOTICE, "reloading certs, CAs, CRLs");

    gettimeofday(&now, NULL);

    for (entry = hash_first(tlsconfs); entry; entry = hash_next(entry)) {
        conf = (struct tls *)entry->data;
#ifdef RADPROT_TLS
        if (conf->tlsctx) {
            pthread_mutex_lock(&conf->lock);
            if (conf->tlsexpiry)
                conf->tlsexpiry = now.tv_sec + conf->cacheexpiry;
            newctx = tlscreatectx(RAD_TLS, conf);
            if (!newctx) {
                debug(DBG_ERR, "tlsreload: failed to create new TLS context for %s, context is NOT updated!", conf->name);
            } else {
                SSL_CTX_free(conf->tlsctx);
                conf->tlsctx = newctx;
            }
            pthread_mutex_unlock(&conf->lock);
        }
#endif
#ifdef RADPROT_DTLS
        if (conf->dtlsctx) {
            pthread_mutex_lock(&conf->lock);
            if (conf->dtlsexpiry)
                conf->dtlsexpiry = now.tv_sec + conf->cacheexpiry;
            newctx = tlscreatectx(RAD_DTLS, conf);
            if (!newctx) {
                debug(DBG_ERR, "tlsreload: failed to create new DTLS context for %s, context is NOT updated!", conf->name);
            } else {
                SSL_CTX_free(conf->dtlsctx);
                conf->dtlsctx = newctx;
            }
            pthread_mutex_unlock(&conf->lock);
        }
#endif
    }
}

X509 *verifytlscert(SSL *ssl) {
    X509 *cert;
    unsigned long error;

    if (SSL_get_verify_result(ssl) != X509_V_OK) {
	debug(DBG_ERR, "verifytlscert: basic validation failed");
	while ((error = ERR_get_error()))
	    debug(DBG_ERR, "verifytlscert: TLS: %s", ERR_error_string(error, NULL));
	return NULL;
    }

    cert = SSL_get_peer_certificate(ssl);
    if (!cert)
	debug(DBG_ERR, "verifytlscert: failed to obtain certificate");
    return cert;
}

static int certattr_matchrid(GENERAL_NAME *gn, struct certattrmatch *match) {
    return OBJ_cmp(gn->d.registeredID, match->oid) == 0 ? 1 : 0;
}

static int certattr_matchip(GENERAL_NAME *gn, struct certattrmatch *match){
    int l = ASN1_STRING_length(gn->d.iPAddress);
    return (((match->af == AF_INET && l == sizeof(struct in_addr)) || (match->af == AF_INET6 && l == sizeof(struct in6_addr)))
        && !memcmp(ASN1_STRING_get0_data(gn->d.iPAddress), &match->ipaddr, l)) ? 1 : 0 ;
}

static int _general_name_regex_match(char *v, int l, struct certattrmatch *match) {
    char *s;
    if (l <= 0 ) 
        return 0;
    if (match->exact) {
        if (l == strlen(match->exact) && memcmp(v, match->exact, l) == 0)
            return 1;
        return 0;
    }

    s = stringcopy((char *)v, l);
    if (!s) {
        debug(DBG_ERR, "malloc failed");
        return 0;
    }
    debug(DBG_DBG, "matchtregex: matching %s", s);
    if (regexec(match->regex, s, 0, NULL, 0) == 0) {
        free(s);
        return 1;
    }
    free(s);
    return 0;
}

static int certattr_matchregex(GENERAL_NAME *gn, struct certattrmatch *match) {
    return _general_name_regex_match((char *)ASN1_STRING_get0_data(gn->d.ia5), ASN1_STRING_length(gn->d.ia5), match);
}

static int certattr_matchothername(GENERAL_NAME *gn, struct certattrmatch *match) {
    if (OBJ_cmp(gn->d.otherName->type_id, match->oid) != 0)
        return 0;
    return _general_name_regex_match((char *)ASN1_STRING_get0_data(gn->d.otherName->value->value.octet_string),
                                     ASN1_STRING_length(gn->d.otherName->value->value.octet_string),
                                     match);
    
}

static int certattr_matchcn(X509 *cert, struct certattrmatch *match){
    int loc;
    X509_NAME *nm;
    X509_NAME_ENTRY *e;
    ASN1_STRING *t;

    nm = X509_get_subject_name(cert);
    loc = -1;
    for (;;) {
        loc = X509_NAME_get_index_by_NID(nm, NID_commonName, loc);
        if (loc == -1)
            break;

        e = X509_NAME_get_entry(nm, loc);
        t = X509_NAME_ENTRY_get_data(e);
        if (_general_name_regex_match((char *) ASN1_STRING_get0_data(t), ASN1_STRING_length(t), match))
            return 1;
    }
    return 0;
}

/* returns
   1 if expected type is present and matches
   0 if expected type is not present
   -1 if expected type is present but does not match */
static int matchsubjaltname(X509 *cert, struct certattrmatch* match) {
    GENERAL_NAME *gn;
    int loc, n,i,r = 0;
    char *fail = NULL, *tmp, *s;
    STACK_OF(GENERAL_NAME) *alt;

    /*special case: don't search in SAN, but CN field in subject */
    if (match->type == -1)
        return certattr_matchcn(cert, match);

    loc = X509_get_ext_by_NID(cert, NID_subject_alt_name, -1);
    if (loc < 0) 
        return 0;

    alt = X509V3_EXT_d2i(X509_get_ext(cert, loc));
    if (!alt)
        return 0;

    n = sk_GENERAL_NAME_num(alt);
    for (i = 0; i < n; i++) {
        gn = sk_GENERAL_NAME_value(alt, i);
        if (gn->type == match->type) {
            r = match->matchfn(gn, match);
            if (r)
                break;
            r = -1;
        }
        /*legacy print non-matching SAN*/
        if (gn->type == GEN_DNS || gn->type == GEN_URI) {
            s = stringcopy((char *)ASN1_STRING_get0_data(gn->d.ia5), ASN1_STRING_length(gn->d.ia5));
            if (!s) continue;
            tmp = fail;
            if (asprintf(&fail, "%s%s%s", tmp ? tmp : "", tmp ? ", " : "", s) >= 0)
                free(tmp);
            else
                fail = tmp;
            free(s);
        }
    }

    if (r<1)
        debug(DBG_DBG, "matchsubjaltname: no matching Subject Alt Name found! (%s)", fail);
    free(fail);

    GENERAL_NAMES_free(alt);
    return r;
}

int certnamecheck(X509 *cert, struct hostportres *hp) {
    int r = 0;
    struct certattrmatch match;

    memset(&match, 0, sizeof(struct certattrmatch));

    r = 0;
    if (hp->prefixlen != 255) {
        /* we disable the check for prefixes */
        return 1;
    }
    if (inet_pton(AF_INET, hp->host, &match.ipaddr))
        match.af = AF_INET;
    else if (inet_pton(AF_INET6, hp->host, &match.ipaddr))
        match.af = AF_INET6;
    else
        match.af = 0;
    match.exact = hp->host;

    if (match.af) {
        match.matchfn = &certattr_matchip;
        match.type = GEN_IPADD;
        r = matchsubjaltname(cert, &match);
    }
    if (!r) {
        match.matchfn = &certattr_matchregex;
        match.type = GEN_DNS;
        r = matchsubjaltname(cert, &match);
    }
    if (r) {
        if (r > 0) {
            debug(DBG_DBG, "certnamecheck: Found subjectaltname matching %s %s", match.af ? "address" : "host", hp->host);
            return 1;
        }
        debug(DBG_WARN, "certnamecheck: No subjectaltname matching %s %s", match.af ? "address" : "host", hp->host);
    } else { /* as per RFC 6125 6.4.4: CN MUST NOT be matched if SAN is present */
        if (certattr_matchcn(cert, &match)) {
            debug(DBG_DBG, "certnamecheck: Found cn matching host %s", hp->host);
            return 1;
        }
        debug(DBG_WARN, "certnamecheck: cn not matching host %s", hp->host);
    }
    return 0;
}

int certnamecheckany(X509 *cert, struct list *hostports) {
    struct list_node *entry;
    for (entry = list_first(hostports); entry; entry = list_next(entry)) {
        if (certnamecheck(cert, (struct hostportres *)entry->data)) return 1;
    }
    return 0;
}

int verifyconfcert(X509 *cert, struct clsrvconf *conf, struct hostportres *hpconnected) {
    char *subject;
    int ok = 1;
    struct list_node *entry;

    subject = getcertsubject(cert);
    debug(DBG_DBG, "verifyconfcert: verify certificate for host %s, subject %s", conf->name, subject);
    if (conf->certnamecheck) {
        debug(DBG_DBG, "verifyconfcert: verify hostname");
        if (conf->servername) {
            struct hostportres servername = {.host = conf->servername, .port = NULL, .prefixlen = 255, .addrinfo = NULL};
            if (!certnamecheck(cert, &servername)){
                debug(DBG_WARN, "verifyconfcert: certificate name check failed for host %s (%s)", conf->name, servername.host);
                ok = 0;
            }
        }
        else if (hpconnected) {
            if (!certnamecheck(cert, hpconnected)) {
                debug(DBG_WARN, "verifyconfcert: certificate name check failed for host %s (%s)", conf->name, hpconnected->host);
                ok = 0;
            }
        } else {
            if (!certnamecheckany(cert, conf->hostports)) {
                debug(DBG_DBG, "verifyconfcert: no matching CN or SAN found for host %s", conf->name);
                ok = 0;
            }
        }
    }

    for (entry = list_first(conf->matchcertattrs); entry; entry = list_next(entry)) {
        if (matchsubjaltname(cert, (struct certattrmatch *)entry->data) < 1) {
            debug(DBG_WARN, "verifyconfcert: %s not matching for host %s (%s)", ((struct certattrmatch *)entry->data)->debugname, conf->name, subject);
            ok = 0;
        } else {
            debug(DBG_DBG, "verifyconfcert: %s matching for host %s (%s)", ((struct certattrmatch *)entry->data)->debugname, conf->name, subject);
        }
    }

    free(subject);
    return ok;
}

char *getcertsubject(X509 *cert) {
    if (!cert) return NULL;
    return print_x509_name(X509_get_subject_name(cert));
}

#if OPENSSL_VERSION_NUMBER >= 0x10100000
static int parse_tls_version(uint8_t dtls, const char* version) {
    if (!strcasecmp("", version)) return 0;
    if (dtls) {
        if (!strcasecmp("DTLS1", version)) return DTLS1_VERSION;
        if (!strcasecmp("DTLS1_2", version)) return DTLS1_2_VERSION;
    } else {
        if (!strcasecmp("SSL3", version)) return SSL3_VERSION;
        if (!strcasecmp("TLS1", version)) return TLS1_VERSION;
        if (!strcasecmp("TLS1_1", version)) return TLS1_1_VERSION;
        if (!strcasecmp("TLS1_2", version)) return TLS1_2_VERSION;
#if OPENSSL_VERSION_NUMBER >= 0x10101000
        if (!strcasecmp("TLS1_3", version)) return TLS1_3_VERSION;
#endif
    }
    return -1;
}

static int conf_tls_version(uint8_t dtls, const char *version, int *min, int *max) {
    char *ver, *s, *smin, *smax;
    ver = stringcopy(version, strlen(version));
    s = strchr(ver, ':');
    if (!s) {
        smin = smax = ver;
    } else {
        *s =  '\0';
        smin = ver;
        smax = s+1;
    }
    *min = parse_tls_version(dtls, smin);
    *max = parse_tls_version(dtls, smax);
    free(ver);
    return *min >=0 && *max >=0 && (*max == 0 || *min <= *max);
}
#endif

int conftls_cb(struct gconffile **cf, void *arg, char *block, char *opt, char *val) {
    struct tls *conf;
    char *tlsversion = NULL;
    char *dtlsversion = NULL;
    char *dhfile = NULL;
    unsigned long error;

    debug(DBG_DBG, "conftls_cb called for %s", block);

    conf = calloc(1, sizeof(struct tls));
    if (!conf) {
        debug(DBG_ERR, "conftls_cb: malloc failed");
        return 0;
    }
    conf->cacheexpiry = -1;

    if (!getgenericconfig(cf, block,
        "CACertificateFile", CONF_STR, &conf->cacertfile,
        "CACertificatePath", CONF_STR, &conf->cacertpath,
        "CertificateFile", CONF_STR, &conf->certfile,
        "CertificateKeyFile", CONF_STR, &conf->certkeyfile,
        "CertificateKeyPassword", CONF_STR, &conf->certkeypwd,
        "CacheExpiry", CONF_LINT, &conf->cacheexpiry,
        "CRLCheck", CONF_BLN, &conf->crlcheck,
        "PolicyOID", CONF_MSTR, &conf->policyoids,
        "CipherList", CONF_STR, &conf->cipherlist,
        "CipherSuites", CONF_STR, &conf->ciphersuites,
        "TlsVersion", CONF_STR, &tlsversion,
        "DtlsVersion", CONF_STR, &dtlsversion,
        "DhFile", CONF_STR, &dhfile,
        NULL
    )) {
        debug(DBG_ERR, "conftls_cb: configuration error in block %s", val);
        goto errexit;
    }
    if (!conf->certfile) {
        debug(DBG_DBG, "conftls_db: tls %s has no certificate specified, can only be used for PSK", val);
    } else {
        if (!conf->certkeyfile) {
            debug(DBG_ERR, "conftls_cb: TLSCertificateKeyFile must be specified together with TLSCertificateFile in block %s", val);
            goto errexit;
        }
        if (!conf->cacertfile && !conf->cacertpath) {
            debug(DBG_ERR, "conftls_cb: CA Certificate file or path need to be specified together with TLSCertificateFile in block %s", val);
            goto errexit;
        }
    }

#if OPENSSL_VERSION_NUMBER >= 0x10100000
    /* use -1 as 'not set' value */
    conf->tlsminversion = conf->tlsmaxversion = conf->dtlsminversion = conf->dtlsmaxversion = -1;
    if (tlsversion) {
        if(!conf_tls_version(0, tlsversion, &conf->tlsminversion, &conf->tlsmaxversion)) {
            debug(DBG_ERR, "error in block %s, invalid TlsVersion %s", val, tlsversion);
            goto errexit;
        }
        free (tlsversion);
        tlsversion = NULL;
    }
    if (dtlsversion) {
        if(!conf_tls_version(1, dtlsversion, &conf->dtlsminversion, &conf->dtlsmaxversion)) {
            debug(DBG_ERR, "error in block %s, invalid DtlsVersion %s", val, dtlsversion);
            goto errexit;
        }
        free (dtlsversion);
        dtlsversion = NULL;
    }
#else
    if (tlsversion || dtlsversion) {
        debug(DBG_ERR, "error in block %s, setting tls/dtls version requires openssl 1.1.0 or later", val);
        goto errexit;
    }
#endif

    if (dhfile) {
#if OPENSSL_VERSION_NUMBER >= 0x30000000
        BIO *bio = BIO_new_file(dhfile, "r");
        if (bio) {
            conf->dhparam = EVP_PKEY_new();
            if (!PEM_read_bio_Parameters(bio, &conf->dhparam)) {
                BIO_free(bio);
                while ((error = ERR_get_error()))
                    debug(DBG_ERR, "SSL: %s", ERR_error_string(error, NULL));
                debug(DBG_ERR, "error in block %s: Failed to load DhFile %s.", val, dhfile);
                goto errexit;
            }
            BIO_free(bio);
        }
#else
        FILE *dhfp = fopen(dhfile, "r");
        if (dhfp) {
            conf->dhparam = PEM_read_DHparams(dhfp, NULL, NULL, NULL);
            fclose(dhfp);
            if (!conf->dhparam) {
                while ((error = ERR_get_error()))
                    debug(DBG_ERR, "SSL: %s", ERR_error_string(error, NULL));
                debug(DBG_ERR, "error in block %s: Failed to load DhFile %s.", val, dhfile);
                goto errexit;
            }
        } else {
            debug(DBG_ERR, "error in block %s, DhFile: can't open file %s", val, dhfile);
            goto errexit;
        }
        free(dhfile);
        dhfile = NULL;
#endif
    }

    conf->name = stringcopy(val, 0);
    if (!conf->name) {
	debug(DBG_ERR, "conftls_cb: malloc failed");
	goto errexit;
    }
    pthread_mutex_init(&conf->lock, NULL);

    if (!tlsconfs)
        tlsconfs = hash_create();
    if (!hash_insert(tlsconfs, val, strlen(val), conf)) {
        debug(DBG_ERR, "conftls_cb: malloc failed");
        goto errexit;
    }
<<<<<<< HEAD
=======
    if (!tlsgetctx(RAD_TLS, conf)) {
        debug(DBG_ERR, "conftls_cb: error creating ctx for TLS block %s", val);
        goto errexit;
    }
>>>>>>> 332f80c0
    debug(DBG_DBG, "conftls_cb: added TLS block %s", val);
    return 1;

errexit:
    free(conf->cacertfile);
    free(conf->cacertpath);
    free(conf->certfile);
    free(conf->certkeyfile);
    free(conf->certkeypwd);
    freegconfmstr(conf->policyoids);
    free(tlsversion);
    free(dtlsversion);
    free(dhfile);
#if OPENSSL_VERSION_NUMBER >= 0x30000000
    EVP_PKEY_free(conf->dhparam);
#else
    DH_free(conf->dhparam);
#endif
    free(conf);
    return 0;
}

static regex_t *compileregex(char *regstr) {
    regex_t *result;
    if (regstr[0] != '/')
        return NULL;
    regstr++;

    if (regstr[strlen(regstr) - 1] == '/')
        regstr[strlen(regstr) - 1] = '\0';
    if (!*regstr)
        return NULL;

    result = malloc(sizeof(regex_t));
    if (!result) {
        debug(DBG_ERR, "malloc failed");
        return NULL;
    }
    if (regcomp(result, regstr, REG_EXTENDED | REG_ICASE | REG_NOSUB)) {
        free(result);
        debug(DBG_ERR, "failed to compile regular expression %s", regstr);
        return NULL;
    }
    return result;
}

int addmatchcertattr(struct clsrvconf *conf, const char *match) {
    struct certattrmatch *certattrmatch;
    char *pos, *colon, *matchcopy;
    
    if (!conf->matchcertattrs) {
        conf->matchcertattrs = list_create();
    }

    certattrmatch = malloc(sizeof(struct certattrmatch));
    if (!certattrmatch) return 0;
    memset(certattrmatch, 0, sizeof(struct certattrmatch));

    matchcopy = stringcopy(match,0);
    pos = matchcopy;
    colon = strchr(pos, ':');
    if (!colon) goto errexit;

    if (strncasecmp(pos, "CN", colon - pos) == 0) {
        if(!(certattrmatch->regex = compileregex(colon+1))) goto errexit;
        certattrmatch->type = -1;
        certattrmatch->matchfn = NULL; /*special case: don't search in SAN, but CN field in subject */
    } 
    else if (strncasecmp(pos, "SubjectAltName", colon - pos) == 0) {
        pos = colon+1;
        colon = strchr(pos, ':');
        if (!colon) goto errexit;

        if (strncasecmp(pos, "IP", colon - pos) == 0) {
            pos = colon+1;
            if (inet_pton(AF_INET, pos, &certattrmatch->ipaddr))
                certattrmatch->af = AF_INET;
            else if (inet_pton(AF_INET6, pos, &certattrmatch->ipaddr))
                certattrmatch->af = AF_INET6;
            else
                goto errexit;
            certattrmatch->type = GEN_IPADD;
            certattrmatch->matchfn = &certattr_matchip;
        }
        else if(strncasecmp(pos, "URI", colon - pos) == 0) {
            if(!(certattrmatch->regex = compileregex(colon+1))) goto errexit;
            certattrmatch->type = GEN_URI;
            certattrmatch->matchfn = &certattr_matchregex;
        }
        else if(strncasecmp(pos, "DNS", colon - pos) == 0) {
            if(!(certattrmatch->regex = compileregex(colon+1))) goto errexit;
            certattrmatch->type = GEN_DNS;
            certattrmatch->matchfn = &certattr_matchregex;
        }
        else if(strncasecmp(pos, "rID", colon - pos) == 0) {
            certattrmatch->oid = OBJ_txt2obj(colon+1, 0);
            if (!certattrmatch->oid) goto errexit;
            certattrmatch->type = GEN_RID;
            certattrmatch->matchfn = &certattr_matchrid;
        }
        else if(strncasecmp(pos, "otherNAme", colon - pos) == 0){
            pos = colon+1;
            colon = strchr(pos, ':');
            if(!colon) goto errexit;
            *colon = '\0';
            if(!(certattrmatch->oid = OBJ_txt2obj(pos,0))) goto errexit;
            if(!(certattrmatch->regex = compileregex(colon+1))) goto errexit;
            certattrmatch->type = GEN_OTHERNAME;
            certattrmatch->matchfn = &certattr_matchothername;
        }
        else goto errexit;
    } 
    else goto errexit;

    certattrmatch->debugname = stringcopy(match, 0);
    if(!list_push(conf->matchcertattrs, certattrmatch)) goto errexit;
    free(matchcopy);
    return 1;

errexit:
    free(certattrmatch);
    free(matchcopy);
    return 0;
}

void freematchcertattr(struct clsrvconf *conf) {
    struct list_node *entry;
    struct certattrmatch *match;

    if (conf->matchcertattrs) {
        for (entry = list_first(conf->matchcertattrs); entry; entry=list_next(entry)) {
            match = ((struct certattrmatch*)entry->data);
            free(match->debugname);
            free(match->exact);
            ASN1_OBJECT_free(match->oid);
            if(match->regex)
                regfree(match->regex);
            free(match->regex);
        }
        list_destroy(conf->matchcertattrs);
        conf->matchcertattrs = NULL;
    }
}

int tlssetsni(SSL *ssl, char *sni) {
    return SSL_set_tlsext_host_name(ssl, sni); 
}

int sslaccepttimeout (SSL *ssl, int timeout) {
    int socket, origflags, ndesc, r = -1, sockerr = 0;
    socklen_t errlen = sizeof(sockerr);
    struct pollfd fds[1];
    uint8_t want_write = 1;

    socket = SSL_get_fd(ssl);
    origflags = fcntl(socket, F_GETFL, 0);
    if (origflags == -1) {
        debugerrno(errno, DBG_WARN, "Failed to get flags");
        return -1;
    }
    if (fcntl(socket, F_SETFL, origflags | O_NONBLOCK) == -1) {
        debugerrno(errno, DBG_WARN, "Failed to set O_NONBLOCK");
        return -1;
    }

    while (r < 1) {
        fds[0].fd = socket;
        fds[0].events = POLLIN;
        if (want_write) {
            fds[0].events |= POLLOUT;
            want_write = 0;
        }
        if ((ndesc = poll(fds, 1, timeout * 1000)) < 1) {
            if (ndesc == 0)
                debug(DBG_DBG, "sslaccepttimeout: timeout during SSL_accept");
            else
                debugerrno(errno, DBG_DBG, "sslaccepttimeout: poll error");
            break;
        }

        if (fds[0].revents & POLLERR) {
            if(!getsockopt(socket, SOL_SOCKET, SO_ERROR, (void *)&sockerr, &errlen))
                debug(DBG_WARN, "SSL Accept failed: %s", strerror(sockerr));
            else
                debug(DBG_WARN, "SSL Accept failed: unknown error");
        } else if (fds[0].revents & POLLHUP) {
                debug(DBG_WARN, "SSL Accept error: hang up");
        } else if (fds[0].revents & POLLNVAL) {
                debug(DBG_WARN, "SSL Accept error: fd not open");
        } else {
            r = SSL_accept(ssl);
            if (r <= 0) {
                switch (SSL_get_error(ssl, r)) {
                    case SSL_ERROR_WANT_WRITE:
                        want_write = 1;
                    case SSL_ERROR_WANT_READ:
                        continue;
                    case SSL_ERROR_SYSCALL:
                        debugerrno(errno, DBG_ERR, "sslaccepttimeout: syscall error ");
                }
            }
        }
        break;
    }

    if (fcntl(socket, F_SETFL, origflags) == -1)
        debugerrno(errno, DBG_WARN, "Failed to set original flags back");
    return r;
}

int sslconnecttimeout(SSL *ssl, int timeout) {
    int socket, origflags, ndesc, r = -1, sockerr = 0;
    socklen_t errlen = sizeof(sockerr);
    struct pollfd fds[1];
    uint8_t want_write = 1;

    socket = SSL_get_fd(ssl);
    origflags = fcntl(socket, F_GETFL, 0);
    if (origflags == -1) {
        debugerrno(errno, DBG_WARN, "Failed to get flags");
        return -1;
    }
    if (fcntl(socket, F_SETFL, origflags | O_NONBLOCK) == -1) {
        debugerrno(errno, DBG_WARN, "Failed to set O_NONBLOCK");
        return -1;
    }

    while (r < 1) {
        fds[0].fd = socket;
        fds[0].events = POLLIN;
        if (want_write) {
            fds[0].events |= POLLOUT;
            want_write = 0;
        }
        if ((ndesc = poll(fds, 1, timeout * 1000)) < 1) {
            if (ndesc == 0)
                debug(DBG_DBG, "sslconnecttimeout: timeout during SSL_connect");
            else
                debugerrno(errno, DBG_DBG, "sslconnecttimeout: poll error");
            break;
        }

        if (fds[0].revents & POLLERR) {
            if(!getsockopt(socket, SOL_SOCKET, SO_ERROR, (void *)&sockerr, &errlen))
                debug(DBG_WARN, "SSL Connection failed: %s", strerror(sockerr));
            else
                debug(DBG_WARN, "SSL Connection failed: unknown error");
        } else if (fds[0].revents & POLLHUP) {
                debug(DBG_WARN, "SSL Connect error: hang up");
        } else if (fds[0].revents & POLLNVAL) {
                debug(DBG_WARN, "SSL Connect error: fd not open");
        } else {
            r = SSL_connect(ssl);
            if (r <= 0) {
                switch (SSL_get_error(ssl, r)) {
                    case SSL_ERROR_WANT_WRITE:
                        want_write = 1;
                    case SSL_ERROR_WANT_READ:
                        continue;
                }
            }
        }
        break;
    }

    if (fcntl(socket, F_SETFL, origflags) == -1)
        debugerrno(errno, DBG_WARN, "Failed to set original flags back");
    return r;
}

/**
 * @brief read from ssl connection with timeout.
 * In case of error, ssl connection will be closed and shutdown state is set.
 * 
 * @param ssl SSL connection
 * @param buf destination buffer
 * @param num number of bytes to read
 * @param timeout maximum time to wait for data, 0 waits indefinetely
 * @param lock the lock to aquire before performing any operation on the ssl connection
 * @return number of bytes received, 0 on timeout, -1 on error (connection lost)
 */
int sslreadtimeout(SSL *ssl, unsigned char *buf, int num, int timeout, pthread_mutex_t *lock) {
    int ndesc, cnt = 0, len, sockerr = 0;
    socklen_t errlen = sizeof(sockerr);
    struct pollfd fds[1];
    unsigned long error;
    uint8_t want_write = 0;
    assert(lock);

    pthread_mutex_lock(lock);

    for (len = 0; len < num; len += cnt) {
        if (SSL_pending(ssl) == 0) {
            fds[0].fd = SSL_get_fd(ssl);
            fds[0].events = POLLIN;
            if (want_write) {
                fds[0].events |= POLLOUT;
                want_write = 0;
            }
            pthread_mutex_unlock(lock);

            ndesc = poll(fds, 1, timeout ? timeout * 1000 : -1);
            if (ndesc == 0)
                return ndesc;

            pthread_mutex_lock(lock);
            if (ndesc < 0 || fds[0].revents & (POLLERR | POLLHUP | POLLNVAL)) {
                if (fds[0].revents & POLLERR) {
                    if(!getsockopt(SSL_get_fd(ssl), SOL_SOCKET, SO_ERROR, (void *)&sockerr, &errlen))
                        debug(DBG_INFO, "sslreadtimeout: connection lost: %s", strerror(sockerr));
                    else
                        debug(DBG_INFO, "sslreadtimeout: connection lost: unknown error");
                } else if (fds[0].revents & POLLHUP) {
                    debug(DBG_INFO, "sslreadtimeout: connection lost: hang up");
                } else if (fds[0].revents & POLLNVAL) {
                    debug(DBG_ERR, "sslreadtimeout: connection error: fd not open");
                }

                SSL_set_shutdown(ssl, SSL_SENT_SHUTDOWN | SSL_RECEIVED_SHUTDOWN);
                pthread_mutex_unlock(lock);
                return -1;
            }
        }

        cnt = SSL_read(ssl, buf + len, num - len);
        if (cnt <= 0) {
            switch (SSL_get_error(ssl, cnt)) {
                case SSL_ERROR_WANT_WRITE:
                    want_write = 1;
                    /* fallthrough */
                case SSL_ERROR_WANT_READ:
                    cnt = 0;
                    continue;
                case SSL_ERROR_ZERO_RETURN:
                    debug(DBG_DBG, "sslreadtimeout: got ssl shutdown");
                    SSL_shutdown(ssl);
                    break;
                case SSL_ERROR_SYSCALL:
                    if (errno)
                        debugerrno(errno, DBG_INFO, "sslreadtimeout: connection lost");
                    else
                        debug(DBG_INFO, "sslreadtimeout: connection lost: EOF");
                    /* fallthrough */
                case SSL_ERROR_SSL:
                    while ((error = ERR_get_error()))
                        debug(DBG_ERR, "sslreadtimeout: SSL: %s", ERR_error_string(error, NULL));
                    SSL_set_shutdown(ssl, SSL_SENT_SHUTDOWN | SSL_RECEIVED_SHUTDOWN);
                    break;
                default:
                    debug(DBG_ERR, "sslreadtimeout: uncaught SSL error");
                    SSL_shutdown(ssl);
                    SSL_set_shutdown(ssl, SSL_SENT_SHUTDOWN | SSL_RECEIVED_SHUTDOWN);
            }
            pthread_mutex_unlock(lock);
            return -1;
        }
    }
    pthread_mutex_unlock(lock);
    return cnt;
}

/**
 * @brief write to a ssl session.
 * 
 * When called as blocking, it will only return once the data has been fully written,
 * an error has occured or the SSL session has been shut down.
 * 
 * @param ssl SSL session to write to
 * @param buf buffer to write
 * @param num number of bytes from buffer to write
 * @param blocking block until num bytes have been written or error occurs
 * @return int number of bytes written or 0 if it would block, or -1 on error
 */
int sslwrite(SSL *ssl, void *buf, int num, uint8_t blocking) {
    int ret = -1;
    unsigned long error;
    struct pollfd fds[1];

    uint8_t want_read = 0;

    if (!buf || num <= 0) {
        debug(DBG_ERR, "dosslwrite: was called with empty or invalid buffer!");
        return -1;
    }

    while (!SSL_get_shutdown(ssl)) {
        fds[0].fd = SSL_get_fd(ssl);
        fds[0].events = POLLOUT;
        if (want_read) {
            fds[0].events = fds[0].events | POLLIN;
            want_read = 0;
        }
        ret = poll(fds, 1, blocking ? 1000 : 0);
        if (ret == 0) {
            if (blocking) continue;
            return -1;
        }
        
        if (ret < 0 || fds[0].revents & (POLLERR | POLLHUP | POLLNVAL)) {
            if (fds[0].revents & POLLERR) {
                debug(DBG_INFO, "sslwrite: socket error");
            } else if (fds[0].revents & POLLHUP) {
                debug(DBG_INFO, "sslwrite: socket hang up");
            } else if (fds[0].revents & POLLNVAL) {
                debug(DBG_ERR, "sslwrite: fd not open");
            }
            return -1;
        }

        if ((ret = SSL_write(ssl, buf, num)) <= 0) {
            switch (SSL_get_error(ssl, ret)) {
                case SSL_ERROR_WANT_READ:
                    want_read = 1;
                case SSL_ERROR_WANT_WRITE:
                    continue;
                default:
                    while ((error = ERR_get_error()))
                        debug(DBG_ERR, "sslwrite: SSL: %s", ERR_error_string(error, NULL));
            }
        }
        break;
    }
    return ret;
}

/**
 * @brief read radius message from ssl session
 * 
 * If errors are encountered (e.g. invalid message lengths) ssl session will be shut down)
 * All ssl operations will be performed with aquired lock.
 * Will allocate memory for buf.
 * 
 * @param ssl SSL session to read from
 * @param timeout while reading. 0 means no timeout (blocking)
 * @param lock to aquire
 * @param buf newly allocated buffer containing the read bytes
 * @return int number of bytes read, 0 on timeout or error
 */
int radtlsget(SSL *ssl, int timeout, pthread_mutex_t *lock, uint8_t **buf) {
    int cnt, len;
    unsigned char init_buf[4];

	cnt = sslreadtimeout(ssl, init_buf, 4, timeout, lock);
	if (cnt < 1)
        return 0;

    len = get_checked_rad_length(init_buf);
    if (len <= 0) {
        debug(DBG_ERR, "radtlsget: invalid message length (%d)! closing connection!", -len);
        pthread_mutex_lock(lock);
        SSL_shutdown(ssl);
        pthread_mutex_unlock(lock);
        return 0;
    }
    *buf = malloc(len);
    if (!*buf) {
        debug(DBG_ERR, "radtlsget: malloc failed! closing connection!");
        pthread_mutex_lock(lock);
        SSL_shutdown(ssl);
        pthread_mutex_unlock(lock);
        return 0;
    }
    memcpy(*buf, init_buf, 4);

    cnt = sslreadtimeout(ssl, *buf + 4, len - 4, timeout, lock);
    if (cnt < 1) {
        debug(DBG_DBG, cnt ? "radtlsget: connection lost" : "radtlsget: timeout");
        free(*buf);
        *buf = NULL;
        return 0;
    }

    debug(DBG_DBG, "radtlsget: got %d bytes", len);
    return len;
}

void *tlsserverwr(void *arg) {
    int cnt;
    struct client *client = (struct client *)arg;
    struct gqueue *replyq;
    struct request *reply;
    char tmp[INET6_ADDRSTRLEN];
    struct timeval now;

    debug(DBG_DBG, "tlsserverwr: starting for %s", addr2string(client->addr, tmp, sizeof(tmp)));
    replyq = client->replyq;
    gettimeofday(&client->tlsnewkey, NULL);
    for (;;) {
        pthread_mutex_lock(&replyq->mutex);
        while (!list_first(replyq->entries)) {
            if (!SSL_get_shutdown(client->ssl)) {
                debug(DBG_DBG, "tlsserverwr: waiting for signal");
                pthread_cond_wait(&replyq->cond, &replyq->mutex);
                debug(DBG_DBG, "tlsserverwr: got signal");
            } else
                break;
        }

        reply = (struct request *)list_shift(replyq->entries);
        pthread_mutex_unlock(&replyq->mutex);

        pthread_mutex_lock(&client->lock);
        if (SSL_get_shutdown(client->ssl)) {
            if (reply)
                freerq(reply);
            pthread_mutex_unlock(&client->lock);
            debug(DBG_DBG, "tlsserverwr: ssl connection shutdown; exiting as requested");
            pthread_exit(NULL);
        }

        gettimeofday(&now, NULL);
        if (now.tv_sec - client->tlsnewkey.tv_sec > RSP_TLS_REKEY_INTERVAL && SSL_version(client->ssl) >= TLS1_3_VERSION) {
            debug(DBG_DBG, "tlsserverwr: perform key update for long-running connection");
            if (SSL_get_key_update_type(client->ssl) == SSL_KEY_UPDATE_NONE &&
                !SSL_key_update(client->ssl, SSL_KEY_UPDATE_REQUESTED))
                    debug(DBG_WARN, "tlsserverwr: request for key update failed for %s", addr2string(client->addr, tmp, sizeof(tmp)));
            client->tlsnewkey = now;
        }

        if ((cnt = sslwrite(client->ssl, reply->replybuf, reply->replybuflen, 1)) > 0) {
            debug(DBG_DBG, "tlsserverwr: sent %d bytes, Radius packet of length %d to %s",
                cnt, reply->replybuflen, addr2string(client->addr, tmp, sizeof(tmp)));
        }
        pthread_mutex_unlock(&client->lock);
    	freerq(reply);
    }
}

/**
 * @brief server read-loop for SSL sessions
 * 
 * Read radius messages from SSL session and call radsrv.
 * Write loop will be started implicitly
 * 
 * @param client the calling client
 */
void tlsserverrd(struct client *client) {
    struct request *rq;
    uint8_t *buf = NULL;
    pthread_t tlsserverwrth;
    char tmp[INET6_ADDRSTRLEN];
    int len = 0;

    debug(DBG_DBG, "tlsserverrd: starting for %s", addr2string(client->addr, tmp, sizeof(tmp)));

    if (pthread_create(&tlsserverwrth, &pthread_attr, tlsserverwr, (void *)client)) {
        debug(DBG_ERR, "tlsserverrd: pthread_create failed");
        return;
    }

    for (;;) {
        len = radtlsget(client->ssl, IDLE_TIMEOUT * 3, &client->lock, &buf);
        if (!buf || !len) {
            pthread_mutex_lock(&client->lock);
            if (SSL_get_shutdown(client->ssl))
                debug(DBG_ERR, "tlsserverrd: connection from %s, client %s lost", addr2string(client->addr, tmp, sizeof(tmp)), client->conf->name);
            else {
                debug(DBG_WARN, "tlsserverrd: timeout from %s, client %s (no requests), closing connection", addr2string(client->addr, tmp, sizeof(tmp)), client->conf->name);
                SSL_shutdown(client->ssl);
            }
            /* ensure shutdown state is set so tlsserverwr knows it can exit*/
            SSL_set_shutdown(client->ssl, SSL_SENT_SHUTDOWN | SSL_RECEIVED_SHUTDOWN);
            pthread_mutex_unlock(&client->lock);
            break;
        }
        debug(DBG_DBG, "tlsserverrd: got Radius message from %s", addr2string(client->addr, tmp, sizeof(tmp)));
        rq = newrequest();
        if (!rq) {
            free(buf);
            buf = NULL;
            continue;
        }
        rq->buf = buf;
        rq->buflen = len;
        rq->from = client;
        if (!radsrv(rq)) {
            debug(DBG_ERR, "tlsserverrd: message authentication/validation failed, closing connection from %s", addr2string(client->addr, tmp, sizeof(tmp)));
            pthread_mutex_lock(&client->lock);
            SSL_shutdown(client->ssl);
            /* ensure shutdown state is set so tlsserverwr knows it can exit*/
            SSL_set_shutdown(client->ssl, SSL_SENT_SHUTDOWN | SSL_RECEIVED_SHUTDOWN);
            pthread_mutex_unlock(&client->lock);
            break;
        }
        buf = NULL;
    }

    /* signal writer so it can finish (based on SSL_shutdown) */
    pthread_mutex_lock(&client->replyq->mutex);
    pthread_cond_signal(&client->replyq->cond);
    pthread_mutex_unlock(&client->replyq->mutex);
    debug(DBG_DBG, "tlsserverrd: waiting for writer to end");
    pthread_join(tlsserverwrth, NULL);
    debug(DBG_DBG, "tlsserverrd: reader for %s exiting", addr2string(client->addr, tmp, sizeof(tmp)));
}

/**
 * @brief re-do certificate verification against (new) SSL_CTX
 * Caller must ensure thread-safety!
 *
 * @param ssl SSL connection object to verify
 * @param ssl_ctx SSL_CTX to verify against
 * @return int 1 if valid, 0 if invalid, -1 otherwise (not connected, no cert etc.)
 */
int reverifycert(SSL *ssl, SSL_CTX *ssl_ctx) {
    int result = -1;
    X509* cert = NULL;
    STACK_OF(X509) *chain = NULL;
    X509_STORE *store = NULL;
    X509_STORE_CTX *ctx = NULL;
    char *buf = NULL;

    if (!ssl || !ssl_ctx)
        return result;
    
    if ( !(store = SSL_CTX_get_cert_store(ssl_ctx)) )
        return result;

    if (!SSL_is_init_finished(ssl) || SSL_get_shutdown(ssl) != 0) {
        debug(DBG_DBG, "reverifycert: SSL object not (yet) connected");
#if OPENSSL_VERSION_NUMBER >= 0x30000000
    } else if (! (cert = SSL_get1_peer_certificate(ssl)) ) {
#else
    } else if (! (cert = SSL_get_peer_certificate(ssl)) ) {
#endif
        debug(DBG_DBG, "reverifycert: unable to get certificate from SSL object");
    } else if (!SSL_get0_chain_certs(ssl, &chain)) {
        debug(DBG_DBG, "reverifycert: unable to get cert chain from SSL object");
    } else if (! (ctx = X509_STORE_CTX_new()) ) {
        debug(DBG_ERR, "reverifycert: failed to create X509_STORE_CTX");
    } else if (!X509_STORE_CTX_init(ctx, store, cert, chain)) {
        debug(DBG_ERR, "reverifycert: failed to init X509 store context");
    } else {
        result = X509_verify_cert(ctx);
        buf = print_x509_name(X509_get_subject_name(X509_STORE_CTX_get_current_cert(ctx)));
        debug(result == 0 ? DBG_NOTICE : DBG_DBG, "reverify result: num=%d:%s:depth=%d:%s", X509_STORE_CTX_get_error(ctx),
            X509_verify_cert_error_string(X509_STORE_CTX_get_error(ctx)),
            X509_STORE_CTX_get_error_depth(ctx), buf ? buf : "");
    }

    X509_STORE_CTX_free(ctx);
    X509_free(cert);
    return result;
}

/**
 * @brief re-validate server certificate and terminate connection if invalid
 *
 * @param srv server to validate
 */
void terminateinvalidserver(struct server *srv) {
    if (!srv) return;

    pthread_mutex_lock(&srv->lock);
    if (!srv->ssl || !srv->conf->tlsconf) {
        pthread_mutex_unlock(&srv->lock);
        return;
    }
    pthread_mutex_lock(&srv->conf->tlsconf->lock);

    switch (reverifycert(srv->ssl, tlsgetctx(srv->conf->type, srv->conf->tlsconf))) {
        case 0:
            debug(DBG_NOTICE, "terminateinvalidserver: certificate has become invalid, terminating connection to %s",
                srv->conf->name);
            SSL_shutdown(srv->ssl);
            break;
        case 1:
            debug(DBG_DBG, "terminateinvalidserver: certificate still valid for %s, continue",
                srv->conf->name);
            break;
        default:
            debug(DBG_DBG, "terminateinvalidserver: unable to determine certificate for %s, ignoring",
                srv->conf->name);
    }
    pthread_mutex_unlock(&srv->conf->tlsconf->lock);
    pthread_mutex_unlock(&srv->lock);
}

/**
 * @brief revalidate client certificate and terminate connection if invalid
 * 
 * @param cli client to validate
 */
void terminateinvalidclient(struct client *cli) {
    char tmp[INET6_ADDRSTRLEN];

    pthread_mutex_lock(&cli->lock);
    if (!cli->ssl || !cli->conf->tlsconf) {
        pthread_mutex_unlock(&cli->lock);
        return;
    }
    pthread_mutex_lock(&cli->conf->tlsconf->lock);

    switch (reverifycert(cli->ssl, tlsgetctx(cli->conf->type, cli->conf->tlsconf))) {
        case 0:
            debug(DBG_NOTICE, "terminateinvalidclient: certificate has become invalid, terminating connection from %s (%s)", 
                cli->conf->name, addr2string(cli->addr, tmp, sizeof(tmp)));
            SSL_shutdown(cli->ssl);
            break;
        case 1:
            debug(DBG_DBG, "terminateinvalidclient: certificate still valid for %s (%s), continue",
                cli->conf->name, addr2string(cli->addr, tmp, sizeof(tmp)));
            break;
        default:
            debug(DBG_DBG, "terminateinvalidclient: unable to determine certificate for %s (%s), ignoring",
                cli->conf->name, addr2string(cli->addr, tmp, sizeof(tmp)));
    }
    pthread_mutex_unlock(&cli->conf->tlsconf->lock);
    pthread_mutex_unlock(&cli->lock);
}

#else
/* Just to make the file non-empty, should rather avoid compiling this file when not needed */
typedef int make_compilers_happy;
#endif

/* Local Variables: */
/* c-file-style: "stroustrup" */
/* End: */<|MERGE_RESOLUTION|>--- conflicted
+++ resolved
@@ -625,36 +625,27 @@
         SSL_CTX_set_default_passwd_cb_userdata(ctx, conf->certkeypwd);
         SSL_CTX_set_default_passwd_cb(ctx, pem_passwd_cb);
     }
-<<<<<<< HEAD
+
     if (conf->certfile) {
-        if (!SSL_CTX_use_certificate_chain_file(ctx, conf->certfile) ||
-            !SSL_CTX_use_PrivateKey_file(ctx, conf->certkeyfile, SSL_FILETYPE_PEM) ||
+        if (!SSL_CTX_use_certificate_chain_file(ctx, conf->certfile)) {
+            while ((error = ERR_get_error()))
+                debug(DBG_ERR, "SSL: %s", ERR_error_string(error, NULL));
+            debug(DBG_ERR, "tlscreatectx: Error reading certificate in TLS context %s", conf->name);
+            ERR_clear_error();
+            SSL_CTX_free(ctx);
+            return NULL;
+        }
+        if (!SSL_CTX_use_PrivateKey_file(ctx, conf->certkeyfile, SSL_FILETYPE_PEM) ||
             !SSL_CTX_check_private_key(ctx)) {
             while ((error = ERR_get_error()))
                 debug(DBG_ERR, "SSL: %s", ERR_error_string(error, NULL));
-            debug(DBG_ERR, "tlsloadclientcert: Error loading certificate and/or key in TLS context %s", conf->name);
+            debug(DBG_ERR, "tlscreatectx: Error reading privatekey in TLS context %s", conf->name);
             ERR_clear_error();
             SSL_CTX_free(ctx);
             return NULL;
         }
     } else {
         debug(DBG_DBG, "tlsloadclientcert: no certificate specified, TLS %s can only be used for TLS-PSK", conf->name);
-=======
-    if (!SSL_CTX_use_certificate_chain_file(ctx, conf->certfile)) {
-        while ((error = ERR_get_error()))
-            debug(DBG_ERR, "SSL: %s", ERR_error_string(error, NULL));
-        debug(DBG_ERR, "tlscreatectx: Error reading certificate in TLS context %s", conf->name);
-        SSL_CTX_free(ctx);
-        return NULL;
-    }
-    if (!SSL_CTX_use_PrivateKey_file(ctx, conf->certkeyfile, SSL_FILETYPE_PEM) ||
-        !SSL_CTX_check_private_key(ctx)) {
-        while ((error = ERR_get_error()))
-            debug(DBG_ERR, "SSL: %s", ERR_error_string(error, NULL));
-        debug(DBG_ERR, "tlscreatectx: Error reading privatekey in TLS context %s", conf->name);
-        SSL_CTX_free(ctx);
-        return NULL;
->>>>>>> 332f80c0
     }
 
     if (conf->policyoids) {
@@ -1247,13 +1238,10 @@
         debug(DBG_ERR, "conftls_cb: malloc failed");
         goto errexit;
     }
-<<<<<<< HEAD
-=======
     if (!tlsgetctx(RAD_TLS, conf)) {
         debug(DBG_ERR, "conftls_cb: error creating ctx for TLS block %s", val);
         goto errexit;
     }
->>>>>>> 332f80c0
     debug(DBG_DBG, "conftls_cb: added TLS block %s", val);
     return 1;
 
