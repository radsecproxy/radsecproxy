<<<<<<< HEAD
/* Copyright 2011,2013 NORDUnet A/S. All rights reserved.
   See LICENSE for licensing information.  */
=======
/* Copyright 2011-2013 NORDUnet A/S. All rights reserved.
   See LICENSE for licensing information. */
>>>>>>> 65b62d83

#if defined HAVE_CONFIG_H
#include <config.h>
#endif

#include <assert.h>
#include <event2/event.h>
#include <event2/bufferevent.h>
#if defined (RS_ENABLE_TLS)
#include <event2/bufferevent_ssl.h>
#include <openssl/err.h>
#endif
#include <radius/client.h>
#include <radsec/radsec.h>
#include <radsec/radsec-impl.h>
#include "tcp.h"
#include "message.h"
#include "conn.h"
#include "debug.h"
#include "event.h"

#if defined (DEBUG)
#include <event2/buffer.h>
#endif

/** Read one RADIUS message header. Return !0 on error. */
static int
_read_header (struct rs_message *msg)
{
  size_t n = 0;

  n = bufferevent_read (TO_BASE_CONN(msg->conn)->bev, msg->hdr, RS_HEADER_LEN);
  if (n == RS_HEADER_LEN)
    {
<<<<<<< HEAD
      msg->flags |= RS_MESSAGE_HEADER_READ;
      msg->rpkt->length = (msg->hdr[2] << 8) + msg->hdr[3];
      if (msg->rpkt->length < 20 || msg->rpkt->length > RS_MAX_PACKET_LEN)
        return  rs_err_conn_push (msg->conn, RSE_INVALID_MSG,
                                  "invalid message length: %d",
                                  msg->rpkt->length);
      memcpy (msg->rpkt->data, msg->hdr, RS_HEADER_LEN);
      bufferevent_setwatermark (TO_BASE_CONN(msg->conn)->bev, EV_READ,
				msg->rpkt->length - RS_HEADER_LEN, 0);
      rs_debug (("%s: message header read, total msg len=%d\n",
		 __func__, msg->rpkt->length));
=======
      pkt->flags |= RS_PACKET_HEADER_READ;
      pkt->rpkt->length = (pkt->hdr[2] << 8) + pkt->hdr[3];
      if (pkt->rpkt->length < 20 || pkt->rpkt->length > RS_MAX_PACKET_LEN)
	{
          rs_debug (("%s: invalid packet length: %d\n",
                     __func__, pkt->rpkt->length));
          rs_conn_disconnect (pkt->conn);
	  return rs_err_conn_push (pkt->conn, RSE_INVALID_PKT,
				   "invalid packet length: %d",
				   pkt->rpkt->length);
	}
      memcpy (pkt->rpkt->data, pkt->hdr, RS_HEADER_LEN);
      bufferevent_setwatermark (pkt->conn->bev, EV_READ,
				pkt->rpkt->length - RS_HEADER_LEN, 0);
      rs_debug (("%s: packet header read, total pkt len=%d\n",
		 __func__, pkt->rpkt->length));
>>>>>>> 65b62d83
    }
  else if (n < 0)
    rs_debug (("%s: buffer frozen while reading header\n", __func__));
  else	    /* Error: libevent gave us less than the low watermark. */
<<<<<<< HEAD
    return rs_err_conn_push_fl (msg->conn, RSE_INTERNAL, __FILE__, __LINE__,
                                "got %d octets reading header", n);
  return RSE_OK;
=======
    {
      rs_debug (("%s: got: %d octets reading header\n", __func__, n));
      rs_conn_disconnect (pkg->conn);
      return rs_err_conn_push_fl (pkt->conn, RSE_INTERNAL, __FILE__, __LINE__,
				  "got %d octets reading header", n);
    }

  return 0;
>>>>>>> 65b62d83
}

/** Read a message, check that it's valid RADIUS and hand it off to
    registered user callback.

    The message is read from the bufferevent associated with \a msg and
    the data is stored in \a msg->rpkt.

    Return 0 on success and !0 on failure. */
static int
_read_message (struct rs_message *msg)
{
  size_t n = 0;
  int err;

  rs_debug (("%s: trying to read %d octets of message data\n", __func__,
	     msg->rpkt->length - RS_HEADER_LEN));

  n = bufferevent_read (msg->conn->base_.bev,
			msg->rpkt->data + RS_HEADER_LEN,
			msg->rpkt->length - RS_HEADER_LEN);

  rs_debug (("%s: read %ld octets of message data\n", __func__, n));

  if (n == msg->rpkt->length - RS_HEADER_LEN)
    {
<<<<<<< HEAD
      bufferevent_disable (msg->conn->base_.bev, EV_READ);
      rs_debug (("%s: complete message read\n", __func__));
      msg->flags &= ~RS_MESSAGE_HEADER_READ;
      memset (msg->hdr, 0, sizeof(*msg->hdr));
=======
      bufferevent_disable (pkt->conn->bev, EV_READ);
      rs_debug (("%s: complete packet read\n", __func__));
      pkt->flags &= ~RS_PACKET_HEADER_READ;
      memset (pkt->hdr, 0, sizeof(*pkt->hdr));
>>>>>>> 65b62d83

      /* Checks done by nr_packet_ok:
	 - lenghts (FIXME: checks really ok for tcp?)
	 - invalid code field
	 - attribute lengths >= 2
	 - attribute sizes adding up correctly  */
<<<<<<< HEAD
      err = nr_packet_ok (msg->rpkt);
      if (err)
        return rs_err_conn_push_fl (msg->conn, err, __FILE__, __LINE__,
                                    "invalid message");
=======
      err = nr_packet_ok (pkt->rpkt);
      if (err != RSE_OK)
	{
          rs_debug (("%s: %d: invalid packet\n", __func__, -err));
          rs_conn_disconnect (pkt->conn);
	  return rs_err_conn_push_fl (pkt->conn, -err, __FILE__, __LINE__,
				      "invalid packet");
	}
>>>>>>> 65b62d83

#if defined (DEBUG)
      /* Find out what happens if there's data left in the buffer.  */
      {
	size_t rest = 0;
	rest =
          evbuffer_get_length (bufferevent_get_input (msg->conn->base_.bev));
	if (rest)
	  rs_debug (("%s: returning with %d octets left in buffer\n", __func__,
		     rest));
      }
#endif

      /* Hand over message to user.  This changes ownership of msg.
	 Don't touch it afterwards -- it might have been freed.  */
      if (msg->conn->callbacks.received_cb)
	msg->conn->callbacks.received_cb (msg, msg->conn->base_.user_data);
    }
  else if (n < 0)		/* Buffer frozen.  */
    rs_debug (("%s: buffer frozen when reading message\n", __func__));
  else				/* Short message.  */
    rs_debug (("%s: waiting for another %d octets\n", __func__,
	       msg->rpkt->length - RS_HEADER_LEN - n));

  return 0;
}

/* The read callback for TCP.

   Read exactly one RADIUS message from \a bev and store it in the
   struct rs_message passed in \a user_data.

   Inform upper layer about successful reception of received RADIUS
   message by invoking conn->callbacks.recevied_cb(), if not NULL. */
void
tcp_read_cb (struct bufferevent *bev, void *user_data)
{
  struct rs_message *msg = (struct rs_message *) user_data;

  assert (msg);
  assert (msg->conn);
  assert (msg->rpkt);

  msg->rpkt->sockfd = msg->conn->base_.fd;
  msg->rpkt->vps = NULL; /* FIXME: can this be done when initializing msg? */

  /* Read a message header if not already read, return if that
     fails. Read a message and have it dispatched to the user
     registered callback.

     Room for improvement: Peek inside buffer (evbuffer_copyout()) to
     avoid the extra copying. */
<<<<<<< HEAD
  if ((msg->flags & RS_MESSAGE_HEADER_READ) == 0)
    if (_read_header (msg))
      return;                   /* Invalid header. */
  if (_read_message (msg))
    return;                     /* Invalid message. */
=======
  if ((pkt->flags & RS_PACKET_HEADER_READ) == 0)
    if (_read_header (pkt))
      return;			/* Error.  */
  _read_packet (pkt);
>>>>>>> 65b62d83
}

void
tcp_event_cb (struct bufferevent *bev, short events, void *user_data)
{
  struct rs_message *msg = (struct rs_message *) user_data;
  struct rs_connection *conn = NULL;
  int sockerr = 0;
#if defined (RS_ENABLE_TLS)
  unsigned long tlserr = 0;
#endif
#if defined (DEBUG)
  struct rs_peer *p = NULL;
#endif

  assert (msg);
  assert (msg->conn);
  conn = msg->conn;
#if defined (DEBUG)
  assert (conn->active_peer);
  p = conn->active_peer;
#endif

  if (events & BEV_EVENT_CONNECTED)
    {
      int err = -1;

      if (conn_originating_p (conn)) /* We're a client. */
        {
          assert (conn->tev);
          if (conn->tev)
            evtimer_del (conn->tev); /* Cancel connect timer.  */
          err = event_on_connect_orig (conn, msg);
        }
      else                      /* We're a server. */
        {
          assert (conn->tev == NULL);
          err = event_on_connect_term (conn, msg);
        }
      if (err)
        {
          event_on_disconnect (conn);
          event_loopbreak (conn);
        }
    }
  else if (events & BEV_EVENT_EOF)
    {
      event_on_disconnect (conn);
    }
  else if (events & BEV_EVENT_TIMEOUT)
    {
      rs_debug (("%s: %p times out on %s\n", __func__, p,
		 (events & BEV_EVENT_READING) ? "read" : "write"));
      rs_err_conn_push_fl (conn, RSE_TIMEOUT_IO, __FILE__, __LINE__, NULL);
    }
  else if (events & BEV_EVENT_ERROR)
    {
      sockerr = evutil_socket_geterror (conn->active_peer->fd);
      if (sockerr == 0)	/* FIXME: True that errno == 0 means closed? */
	{
	  event_on_disconnect (conn);
	  rs_err_conn_push_fl (conn, RSE_DISCO, __FILE__, __LINE__, NULL);
	}
      else
	{
	  rs_debug (("%s: %d: %d (%s)\n", __func__, conn->base_.fd, sockerr,
		     evutil_socket_error_to_string (sockerr)));
	  rs_err_conn_push_fl (conn, RSE_SOCKERR, __FILE__, __LINE__,
			       "%d: %d (%s)", conn->base_.fd, sockerr,
			       evutil_socket_error_to_string (sockerr));
	}
#if defined (RS_ENABLE_TLS)
      if (conn->tls_ssl)	/* FIXME: correct check?  */
	{
	  for (tlserr = bufferevent_get_openssl_error (conn->base_.bev);
	       tlserr;
	       tlserr = bufferevent_get_openssl_error (conn->base_.bev))
	    {
	      rs_debug (("%s: openssl error: %s\n", __func__,
			 ERR_error_string (tlserr, NULL)));
	      rs_err_conn_push_fl (conn, RSE_SSLERR, __FILE__, __LINE__,
				   ERR_error_string (tlserr, NULL));
	    }
	}
#endif	/* RS_ENABLE_TLS */
      event_loopbreak (conn);
    }

#if defined (DEBUG)
  if (events & BEV_EVENT_ERROR && events != BEV_EVENT_ERROR)
    rs_debug (("%s: BEV_EVENT_ERROR and more: 0x%x\n", __func__, events));
#endif
}

void
tcp_write_cb (struct bufferevent *bev, void *ctx)
{
  struct rs_message *msg = (struct rs_message *) ctx;

  assert (msg);
  assert (msg->conn);

  if (msg->conn->callbacks.sent_cb)
    msg->conn->callbacks.sent_cb (msg->conn->base_.user_data);
}

int
tcp_init_connect_timer (struct rs_connection *conn)
{
  assert (conn);
  assert (conn->base_.ctx);

  if (conn->tev)
    event_free (conn->tev);
  conn->tev = evtimer_new (conn->base_.ctx->evb, event_conn_timeout_cb, conn);
  if (!conn->tev)
    return rs_err_conn_push_fl (conn, RSE_EVENT, __FILE__, __LINE__,
				"evtimer_new");

  return RSE_OK;
}<|MERGE_RESOLUTION|>--- conflicted
+++ resolved
@@ -1,10 +1,5 @@
-<<<<<<< HEAD
-/* Copyright 2011,2013 NORDUnet A/S. All rights reserved.
-   See LICENSE for licensing information.  */
-=======
 /* Copyright 2011-2013 NORDUnet A/S. All rights reserved.
    See LICENSE for licensing information. */
->>>>>>> 65b62d83
 
 #if defined HAVE_CONFIG_H
 #include <config.h>
@@ -39,54 +34,34 @@
   n = bufferevent_read (TO_BASE_CONN(msg->conn)->bev, msg->hdr, RS_HEADER_LEN);
   if (n == RS_HEADER_LEN)
     {
-<<<<<<< HEAD
       msg->flags |= RS_MESSAGE_HEADER_READ;
       msg->rpkt->length = (msg->hdr[2] << 8) + msg->hdr[3];
       if (msg->rpkt->length < 20 || msg->rpkt->length > RS_MAX_PACKET_LEN)
-        return  rs_err_conn_push (msg->conn, RSE_INVALID_MSG,
-                                  "invalid message length: %d",
-                                  msg->rpkt->length);
+        {
+          rs_debug (("%s: invalid packet length: %d\n", __func__,
+                     msg->rpkt->length));
+          rs_conn_disconnect (msg->conn);
+          return  rs_err_conn_push (msg->conn, RSE_INVALID_MSG,
+                                    "invalid message length: %d",
+                                    msg->rpkt->length);
+        }
       memcpy (msg->rpkt->data, msg->hdr, RS_HEADER_LEN);
       bufferevent_setwatermark (TO_BASE_CONN(msg->conn)->bev, EV_READ,
 				msg->rpkt->length - RS_HEADER_LEN, 0);
       rs_debug (("%s: message header read, total msg len=%d\n",
 		 __func__, msg->rpkt->length));
-=======
-      pkt->flags |= RS_PACKET_HEADER_READ;
-      pkt->rpkt->length = (pkt->hdr[2] << 8) + pkt->hdr[3];
-      if (pkt->rpkt->length < 20 || pkt->rpkt->length > RS_MAX_PACKET_LEN)
-	{
-          rs_debug (("%s: invalid packet length: %d\n",
-                     __func__, pkt->rpkt->length));
-          rs_conn_disconnect (pkt->conn);
-	  return rs_err_conn_push (pkt->conn, RSE_INVALID_PKT,
-				   "invalid packet length: %d",
-				   pkt->rpkt->length);
-	}
-      memcpy (pkt->rpkt->data, pkt->hdr, RS_HEADER_LEN);
-      bufferevent_setwatermark (pkt->conn->bev, EV_READ,
-				pkt->rpkt->length - RS_HEADER_LEN, 0);
-      rs_debug (("%s: packet header read, total pkt len=%d\n",
-		 __func__, pkt->rpkt->length));
->>>>>>> 65b62d83
     }
   else if (n < 0)
     rs_debug (("%s: buffer frozen while reading header\n", __func__));
   else	    /* Error: libevent gave us less than the low watermark. */
-<<<<<<< HEAD
-    return rs_err_conn_push_fl (msg->conn, RSE_INTERNAL, __FILE__, __LINE__,
-                                "got %d octets reading header", n);
+    {
+      rs_debug (("%s: got: %d octets reading header\n", __func__, n));
+      rs_conn_disconnect (msg->conn);
+      return rs_err_conn_push (msg->conn, RSE_INTERNAL,
+                               "got %d octets reading header", n);
+    }
+
   return RSE_OK;
-=======
-    {
-      rs_debug (("%s: got: %d octets reading header\n", __func__, n));
-      rs_conn_disconnect (pkg->conn);
-      return rs_err_conn_push_fl (pkt->conn, RSE_INTERNAL, __FILE__, __LINE__,
-				  "got %d octets reading header", n);
-    }
-
-  return 0;
->>>>>>> 65b62d83
 }
 
 /** Read a message, check that it's valid RADIUS and hand it off to
@@ -113,38 +88,23 @@
 
   if (n == msg->rpkt->length - RS_HEADER_LEN)
     {
-<<<<<<< HEAD
       bufferevent_disable (msg->conn->base_.bev, EV_READ);
       rs_debug (("%s: complete message read\n", __func__));
       msg->flags &= ~RS_MESSAGE_HEADER_READ;
       memset (msg->hdr, 0, sizeof(*msg->hdr));
-=======
-      bufferevent_disable (pkt->conn->bev, EV_READ);
-      rs_debug (("%s: complete packet read\n", __func__));
-      pkt->flags &= ~RS_PACKET_HEADER_READ;
-      memset (pkt->hdr, 0, sizeof(*pkt->hdr));
->>>>>>> 65b62d83
 
       /* Checks done by nr_packet_ok:
 	 - lenghts (FIXME: checks really ok for tcp?)
 	 - invalid code field
 	 - attribute lengths >= 2
 	 - attribute sizes adding up correctly  */
-<<<<<<< HEAD
       err = nr_packet_ok (msg->rpkt);
       if (err)
-        return rs_err_conn_push_fl (msg->conn, err, __FILE__, __LINE__,
-                                    "invalid message");
-=======
-      err = nr_packet_ok (pkt->rpkt);
-      if (err != RSE_OK)
 	{
           rs_debug (("%s: %d: invalid packet\n", __func__, -err));
-          rs_conn_disconnect (pkt->conn);
-	  return rs_err_conn_push_fl (pkt->conn, -err, __FILE__, __LINE__,
-				      "invalid packet");
-	}
->>>>>>> 65b62d83
+          rs_conn_disconnect (msg->conn);
+          return rs_err_conn_push (msg->conn, -err, "invalid message");
+        }
 
 #if defined (DEBUG)
       /* Find out what happens if there's data left in the buffer.  */
@@ -197,18 +157,10 @@
 
      Room for improvement: Peek inside buffer (evbuffer_copyout()) to
      avoid the extra copying. */
-<<<<<<< HEAD
   if ((msg->flags & RS_MESSAGE_HEADER_READ) == 0)
     if (_read_header (msg))
       return;                   /* Invalid header. */
-  if (_read_message (msg))
-    return;                     /* Invalid message. */
-=======
-  if ((pkt->flags & RS_PACKET_HEADER_READ) == 0)
-    if (_read_header (pkt))
-      return;			/* Error.  */
-  _read_packet (pkt);
->>>>>>> 65b62d83
+  _read_message (msg);
 }
 
 void
