<<<<<<< HEAD
/* Copyright 2010,2011,2013 NORDUnet A/S. All rights reserved.
   See LICENSE for licensing information.  */
=======
/* Copyright 2010-2011 NORDUnet A/S. All rights reserved.
   See LICENSE for licensing information. */
>>>>>>> 65b62d83

#if defined HAVE_CONFIG_H
#include <config.h>
#endif

#include <stdint.h>
#include <stdlib.h>
#include <assert.h>
#include <sys/time.h>
#include <event2/event.h>
#include <radsec/radsec.h>
#include <radsec/radsec-impl.h>
#include <radsec/request.h>
#include <radsec/request-impl.h>
#include <radius/client.h>
#include "debug.h"
#include "conn.h"
#include "tcp.h"
#include "udp.h"

/* RFC 5080 2.2.1.  Retransmission Behavior.  */
#define IRT 2
#define MRC 5
#define MRT 16
#define MRD 30
#define RAND 100		/* Rand factor, milliseconds. */

int
rs_request_create (struct rs_connection *conn, struct rs_request **req_out)
{
  struct rs_request *req = rs_malloc (conn->base_.ctx, sizeof(*req));
  assert (req_out);
  if (!req)
    return rs_err_conn_push_fl (conn, RSE_NOMEM, __FILE__, __LINE__, NULL);
  memset (req, 0, sizeof(*req));
  req->conn = conn;
  *req_out = req;
  return RSE_OK;
}

void
rs_request_add_reqmsg (struct rs_request *req, struct rs_message *req_msg)
{
  assert (req);
  req->req_msg = req_msg;
}

int
rs_request_create_authn (struct rs_connection *conn,
			 struct rs_request **req_out,
			 const char *user_name,
			 const char *user_pw)
{
  struct rs_request *req = NULL;
  assert (req_out);

  if (rs_request_create (conn, &req))
    return -1;

<<<<<<< HEAD
  if (rs_message_create_authn_request (conn, &req->req_msg, user_name, user_pw))
=======
  if (rs_packet_create_authn_request (conn, &req->req_msg, user_name, user_pw))
>>>>>>> 65b62d83
    return -1;

  if (req_out)
    *req_out = req;
  return RSE_OK;
}

void
rs_request_destroy (struct rs_request *request)
{
  assert (request);
  assert (request->conn);
  assert (request->conn->base_.ctx);

  if (request->req_msg)
    rs_message_destroy (request->req_msg);
  rs_free (request->conn->base_.ctx, request);
}

static void
_rand_rt (struct timeval *res, uint32_t rtprev, uint32_t factor)
{
  uint32_t ms = rtprev * (nr_rand () % factor);
  res->tv_sec = rtprev + ms / 1000;
  res->tv_usec = (ms % 1000) * 1000;
}

int
rs_request_send (struct rs_request *request, struct rs_message **resp_msg)
{
  int r = 0;
  struct rs_connection *conn = NULL;
  int count = 0;
  struct timeval rt = {0,0};
  struct timeval end = {0,0};
  struct timeval now = {0,0};
  struct timeval tmp_tv = {0,0};
  const struct timeval mrt_tv = {MRT,0};

  if (!request || !request->conn || !request->req_msg || !resp_msg)
    return rs_err_conn_push_fl (conn, RSE_INVAL, __FILE__, __LINE__, NULL);
  conn = request->conn;
  assert (!conn_user_dispatch_p (conn)); /* This function is high level. */

  gettimeofday (&end, NULL);
  end.tv_sec += MRD;
  _rand_rt (&rt, IRT, RAND);
  while (1)
    {
      rs_conn_set_timeout (conn, &rt);

      r = rs_message_send (request->req_msg);
      if (r == RSE_OK)
	{
	  r = rs_conn_receive_message (request->conn,
                                       request->req_msg,
                                       resp_msg);
	  if (r == RSE_OK)
	    break;		/* Success.  */

	  if (r != RSE_TIMEOUT_CONN && r != RSE_TIMEOUT_IO)
	    break;		/* Error.  */
	}
      else if (r != RSE_TIMEOUT_CONN && r != RSE_TIMEOUT_IO)
	break;			/* Error.  */

      gettimeofday (&now, NULL);
      if (++count > MRC || timercmp (&now, &end, >))
	{
	  r = RSE_TIMEOUT;
	  break;		/* Timeout.  */
	}

      /* rt = 2 * rt + rand_rt (rt, RAND); */
      timeradd (&rt, &rt, &rt);
      _rand_rt (&tmp_tv, IRT, RAND);
      timeradd (&rt, &tmp_tv, &rt);
      if (timercmp (&rt, &mrt_tv, >))
	_rand_rt (&rt, MRT, RAND);
    }

  timerclear (&rt);
  rs_conn_set_timeout (conn, &rt);

  rs_debug (("%s: returning %d\n", __func__, r));
  return r;
}

struct rs_message *
rs_request_get_reqmsg (const struct rs_request *request)
{
  assert (request);
  return request->req_msg;
}<|MERGE_RESOLUTION|>--- conflicted
+++ resolved
@@ -1,10 +1,5 @@
-<<<<<<< HEAD
-/* Copyright 2010,2011,2013 NORDUnet A/S. All rights reserved.
-   See LICENSE for licensing information.  */
-=======
-/* Copyright 2010-2011 NORDUnet A/S. All rights reserved.
+/* Copyright 2010-2013 NORDUnet A/S. All rights reserved.
    See LICENSE for licensing information. */
->>>>>>> 65b62d83
 
 #if defined HAVE_CONFIG_H
 #include <config.h>
@@ -64,11 +59,7 @@
   if (rs_request_create (conn, &req))
     return -1;
 
-<<<<<<< HEAD
   if (rs_message_create_authn_request (conn, &req->req_msg, user_name, user_pw))
-=======
-  if (rs_packet_create_authn_request (conn, &req->req_msg, user_name, user_pw))
->>>>>>> 65b62d83
     return -1;
 
   if (req_out)
