/* Copyright 2010, 2011 NORDUnet A/S. All rights reserved.
   See the file COPYING for licensing information.  */

#if defined HAVE_CONFIG_H
#include <config.h>
#endif

#include <assert.h>
#include <event2/bufferevent.h>
#include <radsec/radsec.h>
#include <radsec/radsec-impl.h>
#include "conn.h"
#include "debug.h"
#include "packet.h"

#if defined (DEBUG)
#include <netdb.h>
#include <sys/socket.h>
#include <event2/buffer.h>
#endif

int
packet_verify_response (struct rs_connection *conn,
			struct rs_packet *response,
			struct rs_packet *request)
{
  assert (conn);
  assert (conn->active_peer);
  assert (conn->active_peer->secret);
  assert (response);
  assert (response->rpkt);
  assert (request);
  assert (request->rpkt);

  /* Verify header and message authenticator.  */
  if (rad_verify (response->rpkt, request->rpkt, conn->active_peer->secret))
    {
      conn_close (&conn);
      return rs_err_conn_push_fl (conn, RSE_FR, __FILE__, __LINE__,
				  "rad_verify: %s", fr_strerror ());
    }

  /* Decode and decrypt.  */
  if (rad_decode (response->rpkt, request->rpkt, conn->active_peer->secret))
    {
      conn_close (&conn);
      return rs_err_conn_push_fl (conn, RSE_FR, __FILE__, __LINE__,
				  "rad_decode: %s", fr_strerror ());
    }

  return RSE_OK;
}


/* Badly named function for preparing a RADIUS message and queue it.
   FIXME: Rename.  */
int
packet_do_send (struct rs_packet *pkt)
{
  VALUE_PAIR *vp = NULL;

  assert (pkt);
  assert (pkt->conn);
  assert (pkt->conn->active_peer);
  assert (pkt->conn->active_peer->secret);
  assert (pkt->rpkt);

  /* Add a Message-Authenticator, RFC 2869, if not already present.  */
  /* FIXME: Make Message-Authenticator optional?  */
  vp = paircreate (PW_MESSAGE_AUTHENTICATOR, PW_TYPE_OCTETS);
  if (!vp)
    return rs_err_conn_push_fl (pkt->conn, RSE_FR, __FILE__, __LINE__,
				"paircreate: %s", fr_strerror ());
  pairreplace (&pkt->rpkt->vps, vp);

  /* Encode message.  */
  if (rad_encode (pkt->rpkt, NULL, pkt->conn->active_peer->secret))
    return rs_err_conn_push_fl (pkt->conn, RSE_FR, __FILE__, __LINE__,
				"rad_encode: %s", fr_strerror ());
  /* Sign message.  */
  if (rad_sign (pkt->rpkt, NULL, pkt->conn->active_peer->secret))
    return rs_err_conn_push_fl (pkt->conn, RSE_FR, __FILE__, __LINE__,
				"rad_sign: %s", fr_strerror ());
#if defined (DEBUG)
  {
    char host[80], serv[80];

    getnameinfo (pkt->conn->active_peer->addr->ai_addr,
		 pkt->conn->active_peer->addr->ai_addrlen,
		 host, sizeof(host), serv, sizeof(serv),
		 0 /* NI_NUMERICHOST|NI_NUMERICSERV*/);
    rs_debug (("%s: about to send this to %s:%s:\n", __func__, host, serv));
    rs_dump_packet (pkt);
  }
#endif

  /* Put message in output buffer.  */
  if (pkt->conn->bev)		/* TCP.  */
    {
      int err = bufferevent_write (pkt->conn->bev, pkt->rpkt->data,
				   pkt->rpkt->data_len);
<<<<<<< HEAD
	}
      pkt->rpkt->data = rs_malloc (pkt->conn->ctx, pkt->rpkt->data_len);
      if (!pkt->rpkt->data)
	{
	  bufferevent_free (pkt->conn->bev); /* Close connection.  */
	  return rs_err_conn_push_fl (pkt->conn, RSE_NOMEM, __FILE__, __LINE__,
				      NULL);
	}
      memcpy (pkt->rpkt->data, pkt->hdr, RS_HEADER_LEN);
      bufferevent_setwatermark (pkt->conn->bev, EV_READ,
				pkt->rpkt->data_len - RS_HEADER_LEN, 0);
      rs_debug (("%s: packet header read, total pkt len=%d\n",
		 __func__, pkt->rpkt->data_len));
    }
  else if (n < 0)
    {
      rs_debug (("%s: buffer frozen while reading header\n", __func__));
    }
  else	    /* Error: libevent gave us less than the low watermark. */
    {
      bufferevent_free (pkt->conn->bev); /* Close connection.  */
      return rs_err_conn_push_fl (pkt->conn, RSE_INTERNAL, __FILE__, __LINE__,
				  "got %d octets reading header", n);
    }

  return 0;
}

static int
_read_packet (struct rs_packet *pkt)
{
  size_t n = 0;

  rs_debug (("%s: trying to read %d octets of packet data\n", __func__,
	     pkt->rpkt->data_len - RS_HEADER_LEN));

  n = bufferevent_read (pkt->conn->bev,
			pkt->rpkt->data + RS_HEADER_LEN,
			pkt->rpkt->data_len - RS_HEADER_LEN);

  rs_debug (("%s: read %ld octets of packet data\n", __func__, n));

  if (n == pkt->rpkt->data_len - RS_HEADER_LEN)
    {
      bufferevent_disable (pkt->conn->bev, EV_READ);
      rs_debug (("%s: complete packet read\n", __func__));
      pkt->hdr_read_flag = 0;
      memset (pkt->hdr, 0, sizeof(*pkt->hdr));

      /* Checks done by rad_packet_ok:
	 - lenghts (FIXME: checks really ok for tcp?)
	 - invalid code field
	 - attribute lengths >= 2
	 - attribute sizes adding up correctly  */
      if (!rad_packet_ok (pkt->rpkt, 0) != 0)
	{
	  bufferevent_free (pkt->conn->bev); /* Close connection.  */
	  return rs_err_conn_push_fl (pkt->conn, RSE_FR, __FILE__, __LINE__,
				      "invalid packet: %s", fr_strerror ());
	}

      /* TODO: Verify that reception of an unsolicited response packet
	 results in connection being closed.  */

      /* If we have a request to match this response against, verify
	 and decode the response.  */
      if (pkt->original)
	{
	  /* Verify header and message authenticator.  */
	  if (rad_verify (pkt->rpkt, pkt->original->rpkt,
			  pkt->conn->active_peer->secret))
	    {
	      bufferevent_free (pkt->conn->bev); /* Close connection.  */
	      return rs_err_conn_push_fl (pkt->conn, RSE_FR, __FILE__, __LINE__,
					  "rad_verify: %s", fr_strerror ());
	    }

	  /* Decode and decrypt.  */
	  if (rad_decode (pkt->rpkt, pkt->original->rpkt,
			  pkt->conn->active_peer->secret))
	    {
	      bufferevent_free (pkt->conn->bev); /* Close connection.  */
	      return rs_err_conn_push_fl (pkt->conn, RSE_FR, __FILE__, __LINE__,
					  "rad_decode: %s", fr_strerror ());
	    }
	}

#if defined (DEBUG)
      /* Find out what happens if there's data left in the buffer.  */
      {
	size_t rest = 0;
	rest = evbuffer_get_length (bufferevent_get_input (pkt->conn->bev));
	if (rest)
	  rs_debug (("%s: returning with %d octets left in buffer\n", __func__,
		     rest));
      }
#endif

      /* Hand over message to user, changes ownership of pkt.  Don't
	 touch it afterwards -- it might have been freed.  */
      if (pkt->conn->callbacks.received_cb)
	pkt->conn->callbacks.received_cb (pkt, pkt->conn->user_data);
    }
  else if (n < 0)		/* Buffer frozen.  */
    rs_debug (("%s: buffer frozen when reading packet\n", __func__));
  else				/* Short packet.  */
    rs_debug (("%s: waiting for another %d octets\n", __func__,
	       pkt->rpkt->data_len - RS_HEADER_LEN - n));

  return 0;
}

/* Read callback for TCP.

   Read exactly one RADIUS message from BEV and store it in struct
   rs_packet passed in CTX (hereby called 'pkt').

   Verify the received packet against pkt->original, if !NULL.

   Inform upper layer about successful reception of valid RADIUS
   message by invoking conn->callbacks.recevied_cb(), if !NULL.  */
static void
_read_cb (struct bufferevent *bev, void *ctx)
{
  struct rs_packet *pkt = (struct rs_packet *) ctx;

  assert (pkt);
  assert (pkt->conn);
  assert (pkt->rpkt);

  pkt->rpkt->sockfd = pkt->conn->fd;
  pkt->rpkt->vps = NULL;

  if (!pkt->hdr_read_flag)
    if (_read_header (pkt))
      return;
  _read_packet (pkt);
}

static void
_evlog_cb (int severity, const char *msg)
{
  const char *sevstr;
  switch (severity)
    {
    case _EVENT_LOG_DEBUG:
#if !defined (DEBUG_LEVENT)
      return;
#endif
      sevstr = "debug";
      break;
    case _EVENT_LOG_MSG:
      sevstr = "msg";
      break;
    case _EVENT_LOG_WARN:
      sevstr = "warn";
      break;
    case _EVENT_LOG_ERR:
      sevstr = "err";
      break;
    default:
      sevstr = "???";
      break;
    }
  rs_debug (("libevent: [%s] %s\n", sevstr, msg));
}

static int
_init_evb (struct rs_connection *conn)
{
  if (conn->evb)
    return RSE_OK;

#if defined (DEBUG)
  event_enable_debug_mode ();
#endif
  event_set_log_callback (_evlog_cb);
  conn->evb = event_base_new ();
  if (!conn->evb)
    return rs_err_conn_push_fl (conn, RSE_EVENT, __FILE__, __LINE__,
				"event_base_new");

  return RSE_OK;
}

static int
_init_socket (struct rs_connection *conn, struct rs_peer *p)
{
  if (conn->fd != -1)
    return RSE_OK;

  assert (p->addr);
  conn->fd = socket (p->addr->ai_family, p->addr->ai_socktype,
		     p->addr->ai_protocol);
  if (conn->fd < 0)
    return rs_err_conn_push_fl (conn, RSE_SOCKERR, __FILE__, __LINE__,
				strerror (errno));
  if (evutil_make_socket_nonblocking (conn->fd) < 0)
    {
      evutil_closesocket (conn->fd);
      conn->fd = -1;
      return rs_err_conn_push_fl (conn, RSE_SOCKERR, __FILE__, __LINE__,
				  strerror (errno));
    }
  return RSE_OK;
}

static struct rs_peer *
_pick_peer (struct rs_connection *conn)
{
  assert (conn);

  if (conn->active_peer)
    conn->active_peer = conn->active_peer->next; /* Next.  */
  if (!conn->active_peer)
    conn->active_peer = conn->peers; /* From the top.  */

  return conn->active_peer;
}

static void
_conn_timeout_cb (int fd, short event, void *data)
{
  struct rs_connection *conn;

  assert (data);
  conn = (struct rs_connection *) data;

  if (event & EV_TIMEOUT)
    {
      rs_debug (("%s: connection timeout on %p (fd %d) connecting to %p\n",
		 __func__, conn, conn->fd, conn->active_peer));
      conn->is_connecting = 0;
      rs_err_conn_push_fl (conn, RSE_TIMEOUT_IO, __FILE__, __LINE__, NULL);
      _loopbreak (conn);
=======
      if (err < 0)
	return rs_err_conn_push_fl (pkt->conn, RSE_EVENT, __FILE__, __LINE__,
				    "bufferevent_write: %s",
				    evutil_gai_strerror (err));
>>>>>>> efce8db0
    }
  else				/* UDP.  */
    {
      struct rs_packet **pp = &pkt->conn->out_queue;

      while (*pp && (*pp)->next)
	*pp = (*pp)->next;
      *pp = pkt;
    }

  return RSE_OK;
}

/* Public functions.  */
int
rs_packet_create (struct rs_connection *conn, struct rs_packet **pkt_out)
{
  struct rs_packet *p;
  RADIUS_PACKET *rpkt;

  *pkt_out = NULL;

  rpkt = rad_alloc (1);
  if (!rpkt)
    return rs_err_conn_push (conn, RSE_NOMEM, __func__);
  rpkt->id = conn->nextid++;

  p = (struct rs_packet *) malloc (sizeof (struct rs_packet));
  if (!p)
    {
      rad_free (&rpkt);
      return rs_err_conn_push (conn, RSE_NOMEM, __func__);
    }
  memset (p, 0, sizeof (struct rs_packet));
  p->conn = conn;
  p->rpkt = rpkt;

  *pkt_out = p;
  return RSE_OK;
}

int
rs_packet_create_authn_request (struct rs_connection *conn,
				struct rs_packet **pkt_out,
				const char *user_name, const char *user_pw)
{
  struct rs_packet *pkt;
  struct rs_attr *attr;

  if (rs_packet_create (conn, pkt_out))
    return -1;
  pkt = *pkt_out;
  pkt->rpkt->code = PW_AUTHENTICATION_REQUEST;

  if (user_name)
    {
      if (rs_attr_create (conn, &attr, "User-Name", user_name))
	return -1;
      rs_packet_add_attr (pkt, attr);

      if (user_pw)
	{
	  if (rs_attr_create (conn, &attr, "User-Password", user_pw))
	    return -1;
	  rs_packet_add_attr (pkt, attr);
	}
    }

  return RSE_OK;
}

void
rs_packet_add_attr (struct rs_packet *pkt, struct rs_attr *attr)
{
  pairadd (&pkt->rpkt->vps, attr->vp);
  attr->pkt = pkt;
}

struct radius_packet *
rs_packet_frpkt (struct rs_packet *pkt)
{
  assert (pkt);
  return pkt->rpkt;
}

void
rs_packet_destroy (struct rs_packet *pkt)
{
  if (pkt)
    {
      // FIXME: memory leak! TODO: free all attributes
      rad_free (&pkt->rpkt);
      rs_free (pkt->conn->ctx, pkt);
    }
}
<|MERGE_RESOLUTION|>--- conflicted
+++ resolved
@@ -99,248 +99,10 @@
     {
       int err = bufferevent_write (pkt->conn->bev, pkt->rpkt->data,
 				   pkt->rpkt->data_len);
-<<<<<<< HEAD
-	}
-      pkt->rpkt->data = rs_malloc (pkt->conn->ctx, pkt->rpkt->data_len);
-      if (!pkt->rpkt->data)
-	{
-	  bufferevent_free (pkt->conn->bev); /* Close connection.  */
-	  return rs_err_conn_push_fl (pkt->conn, RSE_NOMEM, __FILE__, __LINE__,
-				      NULL);
-	}
-      memcpy (pkt->rpkt->data, pkt->hdr, RS_HEADER_LEN);
-      bufferevent_setwatermark (pkt->conn->bev, EV_READ,
-				pkt->rpkt->data_len - RS_HEADER_LEN, 0);
-      rs_debug (("%s: packet header read, total pkt len=%d\n",
-		 __func__, pkt->rpkt->data_len));
-    }
-  else if (n < 0)
-    {
-      rs_debug (("%s: buffer frozen while reading header\n", __func__));
-    }
-  else	    /* Error: libevent gave us less than the low watermark. */
-    {
-      bufferevent_free (pkt->conn->bev); /* Close connection.  */
-      return rs_err_conn_push_fl (pkt->conn, RSE_INTERNAL, __FILE__, __LINE__,
-				  "got %d octets reading header", n);
-    }
-
-  return 0;
-}
-
-static int
-_read_packet (struct rs_packet *pkt)
-{
-  size_t n = 0;
-
-  rs_debug (("%s: trying to read %d octets of packet data\n", __func__,
-	     pkt->rpkt->data_len - RS_HEADER_LEN));
-
-  n = bufferevent_read (pkt->conn->bev,
-			pkt->rpkt->data + RS_HEADER_LEN,
-			pkt->rpkt->data_len - RS_HEADER_LEN);
-
-  rs_debug (("%s: read %ld octets of packet data\n", __func__, n));
-
-  if (n == pkt->rpkt->data_len - RS_HEADER_LEN)
-    {
-      bufferevent_disable (pkt->conn->bev, EV_READ);
-      rs_debug (("%s: complete packet read\n", __func__));
-      pkt->hdr_read_flag = 0;
-      memset (pkt->hdr, 0, sizeof(*pkt->hdr));
-
-      /* Checks done by rad_packet_ok:
-	 - lenghts (FIXME: checks really ok for tcp?)
-	 - invalid code field
-	 - attribute lengths >= 2
-	 - attribute sizes adding up correctly  */
-      if (!rad_packet_ok (pkt->rpkt, 0) != 0)
-	{
-	  bufferevent_free (pkt->conn->bev); /* Close connection.  */
-	  return rs_err_conn_push_fl (pkt->conn, RSE_FR, __FILE__, __LINE__,
-				      "invalid packet: %s", fr_strerror ());
-	}
-
-      /* TODO: Verify that reception of an unsolicited response packet
-	 results in connection being closed.  */
-
-      /* If we have a request to match this response against, verify
-	 and decode the response.  */
-      if (pkt->original)
-	{
-	  /* Verify header and message authenticator.  */
-	  if (rad_verify (pkt->rpkt, pkt->original->rpkt,
-			  pkt->conn->active_peer->secret))
-	    {
-	      bufferevent_free (pkt->conn->bev); /* Close connection.  */
-	      return rs_err_conn_push_fl (pkt->conn, RSE_FR, __FILE__, __LINE__,
-					  "rad_verify: %s", fr_strerror ());
-	    }
-
-	  /* Decode and decrypt.  */
-	  if (rad_decode (pkt->rpkt, pkt->original->rpkt,
-			  pkt->conn->active_peer->secret))
-	    {
-	      bufferevent_free (pkt->conn->bev); /* Close connection.  */
-	      return rs_err_conn_push_fl (pkt->conn, RSE_FR, __FILE__, __LINE__,
-					  "rad_decode: %s", fr_strerror ());
-	    }
-	}
-
-#if defined (DEBUG)
-      /* Find out what happens if there's data left in the buffer.  */
-      {
-	size_t rest = 0;
-	rest = evbuffer_get_length (bufferevent_get_input (pkt->conn->bev));
-	if (rest)
-	  rs_debug (("%s: returning with %d octets left in buffer\n", __func__,
-		     rest));
-      }
-#endif
-
-      /* Hand over message to user, changes ownership of pkt.  Don't
-	 touch it afterwards -- it might have been freed.  */
-      if (pkt->conn->callbacks.received_cb)
-	pkt->conn->callbacks.received_cb (pkt, pkt->conn->user_data);
-    }
-  else if (n < 0)		/* Buffer frozen.  */
-    rs_debug (("%s: buffer frozen when reading packet\n", __func__));
-  else				/* Short packet.  */
-    rs_debug (("%s: waiting for another %d octets\n", __func__,
-	       pkt->rpkt->data_len - RS_HEADER_LEN - n));
-
-  return 0;
-}
-
-/* Read callback for TCP.
-
-   Read exactly one RADIUS message from BEV and store it in struct
-   rs_packet passed in CTX (hereby called 'pkt').
-
-   Verify the received packet against pkt->original, if !NULL.
-
-   Inform upper layer about successful reception of valid RADIUS
-   message by invoking conn->callbacks.recevied_cb(), if !NULL.  */
-static void
-_read_cb (struct bufferevent *bev, void *ctx)
-{
-  struct rs_packet *pkt = (struct rs_packet *) ctx;
-
-  assert (pkt);
-  assert (pkt->conn);
-  assert (pkt->rpkt);
-
-  pkt->rpkt->sockfd = pkt->conn->fd;
-  pkt->rpkt->vps = NULL;
-
-  if (!pkt->hdr_read_flag)
-    if (_read_header (pkt))
-      return;
-  _read_packet (pkt);
-}
-
-static void
-_evlog_cb (int severity, const char *msg)
-{
-  const char *sevstr;
-  switch (severity)
-    {
-    case _EVENT_LOG_DEBUG:
-#if !defined (DEBUG_LEVENT)
-      return;
-#endif
-      sevstr = "debug";
-      break;
-    case _EVENT_LOG_MSG:
-      sevstr = "msg";
-      break;
-    case _EVENT_LOG_WARN:
-      sevstr = "warn";
-      break;
-    case _EVENT_LOG_ERR:
-      sevstr = "err";
-      break;
-    default:
-      sevstr = "???";
-      break;
-    }
-  rs_debug (("libevent: [%s] %s\n", sevstr, msg));
-}
-
-static int
-_init_evb (struct rs_connection *conn)
-{
-  if (conn->evb)
-    return RSE_OK;
-
-#if defined (DEBUG)
-  event_enable_debug_mode ();
-#endif
-  event_set_log_callback (_evlog_cb);
-  conn->evb = event_base_new ();
-  if (!conn->evb)
-    return rs_err_conn_push_fl (conn, RSE_EVENT, __FILE__, __LINE__,
-				"event_base_new");
-
-  return RSE_OK;
-}
-
-static int
-_init_socket (struct rs_connection *conn, struct rs_peer *p)
-{
-  if (conn->fd != -1)
-    return RSE_OK;
-
-  assert (p->addr);
-  conn->fd = socket (p->addr->ai_family, p->addr->ai_socktype,
-		     p->addr->ai_protocol);
-  if (conn->fd < 0)
-    return rs_err_conn_push_fl (conn, RSE_SOCKERR, __FILE__, __LINE__,
-				strerror (errno));
-  if (evutil_make_socket_nonblocking (conn->fd) < 0)
-    {
-      evutil_closesocket (conn->fd);
-      conn->fd = -1;
-      return rs_err_conn_push_fl (conn, RSE_SOCKERR, __FILE__, __LINE__,
-				  strerror (errno));
-    }
-  return RSE_OK;
-}
-
-static struct rs_peer *
-_pick_peer (struct rs_connection *conn)
-{
-  assert (conn);
-
-  if (conn->active_peer)
-    conn->active_peer = conn->active_peer->next; /* Next.  */
-  if (!conn->active_peer)
-    conn->active_peer = conn->peers; /* From the top.  */
-
-  return conn->active_peer;
-}
-
-static void
-_conn_timeout_cb (int fd, short event, void *data)
-{
-  struct rs_connection *conn;
-
-  assert (data);
-  conn = (struct rs_connection *) data;
-
-  if (event & EV_TIMEOUT)
-    {
-      rs_debug (("%s: connection timeout on %p (fd %d) connecting to %p\n",
-		 __func__, conn, conn->fd, conn->active_peer));
-      conn->is_connecting = 0;
-      rs_err_conn_push_fl (conn, RSE_TIMEOUT_IO, __FILE__, __LINE__, NULL);
-      _loopbreak (conn);
-=======
       if (err < 0)
 	return rs_err_conn_push_fl (pkt->conn, RSE_EVENT, __FILE__, __LINE__,
 				    "bufferevent_write: %s",
 				    evutil_gai_strerror (err));
->>>>>>> efce8db0
     }
   else				/* UDP.  */
     {
