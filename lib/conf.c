/* Copyright 2010, 2011 NORDUnet A/S. All rights reserved.
   See the file COPYING for licensing information.  */

#if defined HAVE_CONFIG_H
#include <config.h>
#endif

#include <confuse.h>
#include <string.h>
#include <radsec/radsec.h>
#include <radsec/radsec-impl.h>
#include "peer.h"
#include "debug.h"

#if 0
  # client config options
  config NAME {
      type = "UDP"|"TCP"|"TLS"|"DTLS"
      timeout = INT
      retries = INT
      cacertfile = STRING
      #cacertpath = STRING
      certfile = STRING
      certkeyfile = STRING
      server {
          hostname = STRING
	  service = STRING
	  secret = STRING
      }
  }
#endif

int
rs_context_read_config(struct rs_context *ctx, const char *config_file)
{
  /* FIXME: Missing some error handling in rs_context_read_config().  */

  cfg_t *cfg, *cfg_config, *cfg_server;
  int i, j;
  const char *s;

  cfg_opt_t server_opts[] =
    {
      CFG_STR ("hostname", NULL, CFGF_NONE),
      CFG_STR ("service", "2083", CFGF_NONE),
      CFG_STR ("secret", "radsec", CFGF_NONE),
      CFG_END ()
    };
  cfg_opt_t config_opts[] =
    {
      CFG_STR ("type", "UDP", CFGF_NONE),
      CFG_INT ("timeout", 2, CFGF_NONE), /* FIXME: Remove?  */
      CFG_INT ("retries", 2, CFGF_NONE), /* FIXME: Remove?  */
      CFG_STR ("cacertfile", NULL, CFGF_NONE),
      /*CFG_STR ("cacertpath", NULL, CFGF_NONE),*/
      CFG_STR ("certfile", NULL, CFGF_NONE),
      CFG_STR ("certkeyfile", NULL, CFGF_NONE),
      CFG_SEC ("server", server_opts, CFGF_MULTI),
      CFG_END ()
    };
  cfg_opt_t opts[] =
    {
      CFG_SEC ("config", config_opts, CFGF_TITLE | CFGF_MULTI),
      CFG_END ()
    };

  cfg = cfg_init (opts, CFGF_NONE);
  if (cfg_parse (cfg, config_file) == CFG_PARSE_ERROR)
    return rs_err_ctx_push (ctx, RSE_CONFIG, "%s: invalid configuration file",
			    config_file);
  for (i = 0; i < cfg_size (cfg, "config"); i++)
    {
      struct rs_realm *r = rs_malloc (ctx, sizeof(*r));
      const char *typestr;

      if (!r)
	return rs_err_ctx_push_fl (ctx, RSE_NOMEM, __FILE__, __LINE__, NULL);
      memset (r, 0, sizeof(*r));
      if (ctx->realms)
	{
	  r->next = ctx->realms->next;
	  ctx->realms->next = r;
	}
      else
	  ctx->realms = r;
      cfg_config = cfg_getnsec (cfg, "config", i);
      s = cfg_title (cfg_config);
      if (s == NULL)
	return rs_err_ctx_push_fl (ctx, RSE_CONFIG, __FILE__, __LINE__,
				   "missing config name");
      r->name = strdup (s);
<<<<<<< HEAD
=======
      if (!r->name)
	return rs_err_ctx_push_fl (ctx, RSE_NOMEM, __FILE__, __LINE__, NULL);
>>>>>>> efce8db0

      typestr = cfg_getstr (cfg_config, "type");
      if (!strcmp (typestr, "UDP"))
	r->type = RS_CONN_TYPE_UDP;
      else if (!strcmp (typestr, "TCP"))
	r->type = RS_CONN_TYPE_TCP;
      else if (!strcmp (typestr, "TLS"))
	r->type = RS_CONN_TYPE_TLS;
      else if (!strcmp (typestr, "DTLS"))
	r->type = RS_CONN_TYPE_DTLS;
      else
	return rs_err_ctx_push_fl (ctx, RSE_CONFIG, __FILE__, __LINE__,
				   "invalid connection type: %s", typestr);
      r->timeout = cfg_getint (cfg_config, "timeout");
      r->retries = cfg_getint (cfg_config, "retries");

      r->cacertfile = cfg_getstr (cfg_config, "cacertfile");
      /*r->cacertpath = cfg_getstr (cfg_config, "cacertpath");*/
      r->certfile = cfg_getstr (cfg_config, "certfile");
      r->certkeyfile = cfg_getstr (cfg_config, "certkeyfile");

      /* Add peers, one per server stanza.  */
      for (j = 0; j < cfg_size (cfg_config, "server"); j++)
	{
	  struct rs_peer *p = peer_create (ctx, &r->peers);
	  if (!p)
	    return rs_err_ctx_push_fl (ctx, RSE_NOMEM, __FILE__, __LINE__,
				       NULL);
	  p->realm = r;

	  cfg_server = cfg_getnsec (cfg_config, "server", j);
<<<<<<< HEAD
	  _rs_resolv (&p->addr, r->type, cfg_getstr (cfg_server, "hostname"),
		      cfg_getstr (cfg_server, "service"));
=======
	  rs_resolv (&p->addr, r->type, cfg_getstr (cfg_server, "hostname"),
		     cfg_getstr (cfg_server, "service"));
>>>>>>> efce8db0
	  p->secret = cfg_getstr (cfg_server, "secret");
	}
    }

  /* Save config object in context, for freeing in
     rs_context_destroy().  */
  ctx->cfg =  cfg;
  return RSE_OK;
}

struct rs_realm *
rs_conf_find_realm(struct rs_context *ctx, const char *name)
{
  struct rs_realm *r;

  for (r = ctx->realms; r; r = r->next)
    if (!strcmp (r->name, name))
	return r;
  return NULL;
}<|MERGE_RESOLUTION|>--- conflicted
+++ resolved
@@ -89,11 +89,8 @@
 	return rs_err_ctx_push_fl (ctx, RSE_CONFIG, __FILE__, __LINE__,
 				   "missing config name");
       r->name = strdup (s);
-<<<<<<< HEAD
-=======
       if (!r->name)
 	return rs_err_ctx_push_fl (ctx, RSE_NOMEM, __FILE__, __LINE__, NULL);
->>>>>>> efce8db0
 
       typestr = cfg_getstr (cfg_config, "type");
       if (!strcmp (typestr, "UDP"))
@@ -125,13 +122,8 @@
 	  p->realm = r;
 
 	  cfg_server = cfg_getnsec (cfg_config, "server", j);
-<<<<<<< HEAD
-	  _rs_resolv (&p->addr, r->type, cfg_getstr (cfg_server, "hostname"),
-		      cfg_getstr (cfg_server, "service"));
-=======
 	  rs_resolv (&p->addr, r->type, cfg_getstr (cfg_server, "hostname"),
 		     cfg_getstr (cfg_server, "service"));
->>>>>>> efce8db0
 	  p->secret = cfg_getstr (cfg_server, "secret");
 	}
     }
