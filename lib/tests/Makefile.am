AUTOMAKE_OPTIONS = foreign
INCLUDES = -I$(top_srcdir)/include -I$(top_srcdir)
AM_CFLAGS = -Wall -Werror -g

TESTS = test-udp

check_PROGRAMS = test-udp udp-server tls-server

test_udp_SOURCES = test-udp.c udp.c udp.h
test_udp_LDADD = ../libradsec.la -lcunit -lm

<<<<<<< HEAD
udp_server_SOURCES = udp-server.c udp.c

tls_server_SOURCES = server.c
tls_server_LDADD = ../libradsec.la
=======
udp_server_SOURCES = udp-server.c udp.c udp.h
>>>>>>> 65b62d83
<|MERGE_RESOLUTION|>--- conflicted
+++ resolved
@@ -9,11 +9,7 @@
 test_udp_SOURCES = test-udp.c udp.c udp.h
 test_udp_LDADD = ../libradsec.la -lcunit -lm
 
-<<<<<<< HEAD
-udp_server_SOURCES = udp-server.c udp.c
+udp_server_SOURCES = udp-server.c udp.c udp.h
 
 tls_server_SOURCES = server.c
-tls_server_LDADD = ../libradsec.la
-=======
-udp_server_SOURCES = udp-server.c udp.c udp.h
->>>>>>> 65b62d83
+tls_server_LDADD = ../libradsec.la