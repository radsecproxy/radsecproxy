--- conflicted
+++ resolved
@@ -1,11 +1,7 @@
 /** \file request.h
     \brief Public interface for libradsec request's.  */
 
-<<<<<<< HEAD
-/* Copyright 2010, 2011 NORDUnet A/S. All rights reserved.
-=======
 /* Copyright 2010-2013 NORDUnet A/S. All rights reserved.
->>>>>>> 65b62d83
    See LICENSE for licensing information. */
 
 #ifndef _RADSEC_REQUEST_H_
