/* RADIUS/RadSec client using libradsec in blocking mode. */

/* Copyright 2010,2011,2013 NORDUnet A/S. All rights reserved.
   See LICENSE for licensing information. */

#include <stdio.h>
#include <stdlib.h>
#include <string.h>
#include <assert.h>
#include <radsec/radsec.h>
#include <radsec/request.h>
#include "err.h"
#include "debug.h"		/* For rs_dump_message().  */

#define SECRET "sikrit"
#define USER_NAME "molgan@PROJECT-MOONSHOT.ORG"
#define USER_PW "password"

struct rs_error *
blocking_client (const char *av1, const char *av2, const char *av3,
                 int use_request_object_flag)
{
  struct rs_context *h = NULL;
  struct rs_connection *conn = NULL;
  struct rs_request *request = NULL;
  struct rs_message *req = NULL, *resp = NULL;
  struct rs_error *err = NULL;
  int r;
#if defined (USE_CONFIG_FILE)
  const char *config_fn= av1;
  const char *configuration = av2;
#else
  const char *host = av1;
  const char *service = av2;
  const char *proto = av3;
  struct rs_peer *server;
#endif

  r = rs_context_create (&h);
  if (r)
    {
      assert(r == RSE_NOMEM);
      assert (!"out of RAM -- unable to create libradsec context");
    }

#if !defined (USE_CONFIG_FILE)
  /* Do it without a configuration file by setting all stuff "by
   hand".  Doesn't work for TLS at the moment because we don't have an
   API for setting the X509 cert file names and such. */
  {
    int conn_type = RS_CONN_TYPE_UDP;

    if (rs_conn_create (h, &conn, NULL))
      goto cleanup;
    if (proto)
      {
        if (!strncmp (proto, "udp", strlen ("udp")))
          conn_type = RS_CONN_TYPE_UDP;
        else if (!strncmp (proto, "tls", strlen ("tls")))
          conn_type = RS_CONN_TYPE_TLS;
      }
    rs_conn_set_type (conn, conn_type);
    if (rs_peer_create_for_conn (conn, &server))
      goto cleanup;
    if (rs_peer_set_address (server, host, service))
      goto cleanup;
    rs_peer_set_timeout (server, 1);
    rs_peer_set_retries (server, 3);
    if (rs_peer_set_secret (server, SECRET))
      goto cleanup;
  }
#else  /* defined (USE_CONFIG_FILE) */
  if (rs_context_read_config (h, config_fn))
    goto cleanup;
  if (rs_conn_create (h, &conn, configuration))
    goto cleanup;
#endif	/* defined (USE_CONFIG_FILE) */

  if (use_request_object_flag)
    {
      if (rs_request_create_authn (conn, &request, USER_NAME, USER_PW))
	goto cleanup;
      if (rs_request_send (request, &resp))
	goto cleanup;
    }
  else
    {
<<<<<<< HEAD
      if (rs_message_create_authn_request (conn, &req, USER_NAME, USER_PW))
=======
      if (rs_packet_create_authn_request (conn, &req, USER_NAME, USER_PW))
>>>>>>> 65b62d83
	goto cleanup;
      if (rs_message_send (req))
	goto cleanup;
      if (rs_conn_receive_message (conn, req, &resp))
	goto cleanup;
    }

  if (resp)
    {
      rs_dump_message (resp);
      if (rs_message_code (resp) == PW_ACCESS_ACCEPT)
	printf ("Good auth.\n");
      else
	printf ("Bad auth: %d\n", rs_message_code (resp));
    }
  else
    fprintf (stderr, "%s: no response\n", __func__);

 cleanup:
  err = rs_err_ctx_pop (h);
  if (err == RSE_OK)
    err = rs_err_conn_pop (conn);
#if !defined (USE_CONFIG_FILE)
  rs_peer_free_address (server);
  rs_peer_free_secret (server);
#endif
  if (resp)
    rs_message_destroy (resp);
  if (request)
    rs_request_destroy (request);
  if (conn)
    rs_conn_destroy (conn);
  if (h)
    rs_context_destroy (h);

  return err;
}

void
usage (int argc, char *argv[])
{
  fprintf (stderr, "usage: %s: [-r] config-file config-name\n", argv[0]);
  exit (1);
}

int
main (int argc, char *argv[])
{
  int use_request_object_flag = 0;
  struct rs_error *err;

  if (argc > 1 && argv[1] && argv[1][0] == '-' && argv[1][1] == 'r')
    {
      use_request_object_flag = 1;
      argc--;
      argv++;
    }
  if (argc < 3)
    usage (argc, argv);
  err = blocking_client (argv[1], argv[2], argc >= 3 ? argv[3] : NULL,
                         use_request_object_flag);
  if (err)
    {
      fprintf (stderr, "error: %s: %d\n", rs_err_msg (err), rs_err_code (err, 0));
      return rs_err_code (err, 1);
    }
  return 0;
}<|MERGE_RESOLUTION|>--- conflicted
+++ resolved
@@ -85,11 +85,7 @@
     }
   else
     {
-<<<<<<< HEAD
       if (rs_message_create_authn_request (conn, &req, USER_NAME, USER_PW))
-=======
-      if (rs_packet_create_authn_request (conn, &req, USER_NAME, USER_PW))
->>>>>>> 65b62d83
 	goto cleanup;
       if (rs_message_send (req))
 	goto cleanup;
