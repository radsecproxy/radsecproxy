/* Copyright 2011,2013 NORDUnet A/S. All rights reserved.
<<<<<<< HEAD
   See LICENSE for licensing information.  */
=======
   See LICENSE for licensing information. */
>>>>>>> 65b62d83

#if defined HAVE_CONFIG_H
#include <config.h>
#endif

#include <assert.h>
#include <event2/event.h>
#include <event2/bufferevent.h>
#include <radsec/radsec.h>
#include <radsec/radsec-impl.h>
#include "debug.h"
#include "message.h"
#include "event.h"
#include "peer.h"
#include "conn.h"
#include "tcp.h"
#include "udp.h"

static int
_conn_open (struct rs_connection *conn, struct rs_message *msg)
{
  if (event_init_eventbase (TO_BASE_CONN (conn)))
    return -1;

  if (!conn->active_peer)
    peer_pick_peer (conn);
  if (!conn->active_peer)
    return rs_err_conn_push_fl (conn, RSE_NOPEER, __FILE__, __LINE__, NULL);

  if (event_init_socket (&conn->base_, conn->active_peer))
    return -1;

  if (conn->base_.realm->type == RS_CONN_TYPE_TCP
      || conn->base_.realm->type == RS_CONN_TYPE_TLS)
    {
      if (tcp_init_connect_timer (conn))
	return -1;
      if (event_init_bufferevent (conn))
	return -1;
    }
  else
    {
      if (udp_init (conn, msg))
	return -1;
      if (udp_init_retransmit_timer (conn))
	return -1;
    }

  if (conn->state != RS_CONN_STATE_CONNECTED
      && conn->state != RS_CONN_STATE_CONNECTING)
    event_do_connect (conn);

  return RSE_OK;
}

static int
_conn_is_open_p (struct rs_connection *conn)
{
  return conn->state == RS_CONN_STATE_CONNECTED
    && conn->active_peer != NULL;
}

/* User callback used when we're dispatching for user.  */
static void
_wcb (void *user_data)
{
<<<<<<< HEAD
  struct rs_message *msg = (struct rs_message *) user_data;
  assert (msg);
  msg->flags |= RS_MESSAGE_SENT;
  if (msg->conn->base_.bev)
    bufferevent_disable (msg->conn->base_.bev, EV_WRITE|EV_READ);
=======
  struct rs_packet *pkt = (struct rs_packet *) user_data;
  assert (pkt);
  pkt->flags |= RS_PACKET_SENT;
  if (pkt->conn->bev)
    bufferevent_disable (pkt->conn->bev, EV_WRITE|EV_READ);
>>>>>>> 65b62d83
  else
    event_del (msg->conn->base_.wev);
}

int
rs_message_send (struct rs_message *msg)
{
  struct rs_connection *conn = NULL;
  int err = 0;

  assert (msg);
  assert (msg->conn);
  conn = msg->conn;

  if (_conn_is_open_p (conn))
    message_do_send (msg);
  else
    if (_conn_open (conn, msg))
      return -1;

  assert (conn->base_.ctx);
  assert (conn->base_.ctx->evb);
  assert (conn->active_peer);
  assert (conn->base_.fd >= 0);

  if (conn->base_.bev)		/* TCP */
    {
      bufferevent_setcb (conn->base_.bev, NULL, tcp_write_cb, tcp_event_cb,
                         msg);
      bufferevent_enable (conn->base_.bev, EV_WRITE);
    }
  else				/* UDP */
    {
      event_assign (conn->base_.wev, conn->base_.ctx->evb,
                    event_get_fd (conn->base_.wev),
		    EV_WRITE, event_get_callback (conn->base_.wev), msg);
      err = event_add (conn->base_.wev, NULL);
      if (err < 0)
	return rs_err_conn_push_fl (conn, RSE_EVENT, __FILE__, __LINE__,
				    "event_add: %s",
				    evutil_gai_strerror (err));
    }

  /* Do dispatch, unless the user wants to do it herself.  */
  if (!conn_user_dispatch_p (conn))
    {
      /* Blocking mode. */
      conn->callbacks.sent_cb = _wcb;
      conn->base_.user_data = msg;
      rs_debug (("%s: entering event loop\n", __func__));
      err = event_base_dispatch (conn->base_.ctx->evb);
      if (err < 0)
	return rs_err_conn_push_fl (conn, RSE_EVENT, __FILE__, __LINE__,
				    "event_base_dispatch: %s",
				    evutil_gai_strerror (err));
      rs_debug (("%s: event loop done\n", __func__));
      conn->callbacks.sent_cb = NULL;
      conn->base_.user_data = NULL;

<<<<<<< HEAD
      if ((msg->flags & RS_MESSAGE_SENT) == 0)
=======
      if ((pkt->flags & RS_PACKET_SENT) == 0)
>>>>>>> 65b62d83
	{
	  assert (rs_err_conn_peek_code (conn));
	  return rs_err_conn_peek_code (conn);
	}
    }

  return RSE_OK;
}<|MERGE_RESOLUTION|>--- conflicted
+++ resolved
@@ -1,9 +1,5 @@
 /* Copyright 2011,2013 NORDUnet A/S. All rights reserved.
-<<<<<<< HEAD
-   See LICENSE for licensing information.  */
-=======
    See LICENSE for licensing information. */
->>>>>>> 65b62d83
 
 #if defined HAVE_CONFIG_H
 #include <config.h>
@@ -70,19 +66,11 @@
 static void
 _wcb (void *user_data)
 {
-<<<<<<< HEAD
   struct rs_message *msg = (struct rs_message *) user_data;
   assert (msg);
   msg->flags |= RS_MESSAGE_SENT;
   if (msg->conn->base_.bev)
     bufferevent_disable (msg->conn->base_.bev, EV_WRITE|EV_READ);
-=======
-  struct rs_packet *pkt = (struct rs_packet *) user_data;
-  assert (pkt);
-  pkt->flags |= RS_PACKET_SENT;
-  if (pkt->conn->bev)
-    bufferevent_disable (pkt->conn->bev, EV_WRITE|EV_READ);
->>>>>>> 65b62d83
   else
     event_del (msg->conn->base_.wev);
 }
@@ -142,11 +130,7 @@
       conn->callbacks.sent_cb = NULL;
       conn->base_.user_data = NULL;
 
-<<<<<<< HEAD
       if ((msg->flags & RS_MESSAGE_SENT) == 0)
-=======
-      if ((pkt->flags & RS_PACKET_SENT) == 0)
->>>>>>> 65b62d83
 	{
 	  assert (rs_err_conn_peek_code (conn));
 	  return rs_err_conn_peek_code (conn);
