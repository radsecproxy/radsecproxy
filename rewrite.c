/* Copyright (c) 2019, SWITCH */
/* See LICENSE for licensing information. */

#include "rewrite.h"
#include "debug.h"
#include "gconfig.h"
#include "hash.h"
#include "list.h"
#include "radmsg.h"
#include "util.h"
#include <arpa/inet.h>
#include <ctype.h>
#include <regex.h>
#include <stdlib.h>
#include <string.h>

static struct hash *rewriteconfs;

/** Extract attributes from string NAMEVAL, create a struct tlv and
 * return the tlv.  If VENDOR_FLAG, NAMEVAL is on the form
 * "<vendor>:<name>:<val>" and otherwise it's "<name>:<val>".  Return
 * NULL if fields are missing or if conversion fails.
 *
 * FIXME: Should accept both names and numeric values, only numeric
 * right now */
struct tlv *extractattr(char *nameval, char vendor_flag) {
    int len, name = 0;
    int vendor = 0; /* Vendor 0 is reserved, see RFC 1700.  */
    uint32_t ival = 0;
    char *s, *s2;
    struct tlv *a;

    s = strchr(nameval, ':');
    if (!s)
        return NULL;
    name = atoi(nameval);

    if (vendor_flag) {
        s2 = strchr(s + 1, ':');
        if (!s2)
            return NULL;
        vendor = name;
        name = atoi(s + 1);
        s = s2;
    }

    s++;
<<<<<<< HEAD
#ifdef __CYGWIN__
#pragma GCC diagnostic push
#pragma GCC diagnostic warning "-Wchar-subscripts"
#endif
    if (isdigit(*s)) {
#ifdef __CYGWIN__
#pragma GCC diagnostic pop
#endif
=======
    if (isdigit((int)*s)) {
>>>>>>> e533d2c4
        ival = atoi(s);
        ival = htonl(ival);
        len = 4;
        s = (char *)&ival;
    } else {
        if (*s == '\'')
            s++;

        len = unhex(s, 1);
        if (len > 253)
            return NULL;
    }

    if (name < 1 || name > 255)
        return NULL;
    a = malloc(sizeof(struct tlv));
    if (!a)
        return NULL;

    a->v = (uint8_t *)stringcopy(s, len);
    if (!a->v) {
        free(a);
        return NULL;
    }
    a->t = name;
    a->l = len;

    if (vendor_flag)
        a = makevendortlv(vendor, a);

    return a;
}

/* should accept both names and numeric values, only numeric right now */
struct modattr *extractmodattr(char *nameval) {
    int name = 0;
    char *s, *t;
    struct modattr *m;

    if (!strncasecmp(nameval, "User-Name:/", 11)) {
        s = nameval + 11;
        name = 1;
    } else {
        s = strchr(nameval, ':');
        name = atoi(nameval);
        if (!s || name < 1 || name > 255 || s[1] != '/')
            return NULL;
        s += 2;
    }
    /* regexp, remove optional trailing / if present */
    if (s[strlen(s) - 1] == '/')
        s[strlen(s) - 1] = '\0';

    for (t = strchr(s, '/'); t; t = strchr(t + 1, '/'))
        if (t == s || t[-1] != '\\')
            break;
    if (!t)
        return NULL;
    *t = '\0';
    t++;

    m = malloc(sizeof(struct modattr));
    if (!m) {
        debug(DBG_ERR, "malloc failed");
        return NULL;
    }
    m->t = name;

    m->replacement = stringcopy(t, 0);
    if (!m->replacement) {
        free(m);
        debug(DBG_ERR, "malloc failed");
        return NULL;
    }

    m->regex = malloc(sizeof(regex_t));
    if (!m->regex) {
        free(m->replacement);
        free(m);
        debug(DBG_ERR, "malloc failed");
        return NULL;
    }

    if (regcomp(m->regex, s, REG_ICASE | REG_EXTENDED)) {
        free(m->regex);
        free(m->replacement);
        free(m);
        debug(DBG_ERR, "failed to compile regular expression %s", s);
        return NULL;
    }

    return m;
}

struct modattr *extractmodvattr(char *nameval) {
    uint32_t vendor;
    char *s;
    struct modattr *modvattr;

    s = strchr(nameval, ':');
    vendor = atoi(nameval);
    if (!s || !vendor || !strchr(s + 1, ':'))
        return NULL;
    modvattr = extractmodattr(s + 1);
    if (modvattr)
        modvattr->vendor = vendor;
    return modvattr;
}

void addrewrite(char *value, uint8_t whitelist_mode, char **rmattrs, char **rmvattrs, char **addattrs,
                char **addvattrs, char **modattrs, char **modvattrs, char **supattrs, char **supvattrs) {
    struct rewrite *rewrite = NULL;
    int i, n;
    uint8_t *rma = NULL;
    uint32_t *p, *rmva = NULL;
    struct list *adda = NULL, *moda = NULL, *modva = NULL, *supa = NULL;
    struct tlv *a;
    struct modattr *m;

    if (rmattrs) {
        for (n = 0; rmattrs[n];)
            n++;
        rma = calloc(n + 1, sizeof(uint8_t));
        if (!rma)
            debugx(1, DBG_ERR, "malloc failed");

        for (i = 0; i < n; i++)
            if (!(rma[i] = attrname2val(rmattrs[i])))
                debugx(1, DBG_ERR, "addrewrite: removing invalid attribute %s", rmattrs[i]);
        freegconfmstr(rmattrs);
        rma[i] = 0;
    }

    if (rmvattrs) {
        for (n = 0; rmvattrs[n];)
            n++;
        rmva = calloc(2 * n + 1, sizeof(uint32_t));
        if (!rmva)
            debugx(1, DBG_ERR, "malloc failed");

        for (p = rmva, i = 0; i < n; i++, p += 2)
            if (!vattrname2val(rmvattrs[i], p, p + 1))
                debugx(1, DBG_ERR, "addrewrite: removing invalid vendor attribute %s", rmvattrs[i]);
        freegconfmstr(rmvattrs);
        *p = 0;
    }

    if (addattrs) {
        adda = list_create();
        if (!adda)
            debugx(1, DBG_ERR, "malloc failed");
        for (i = 0; addattrs[i]; i++) {
            a = extractattr(addattrs[i], 0);
            if (!a)
                debugx(1, DBG_ERR, "addrewrite: adding invalid attribute %s", addattrs[i]);
            if (!list_push(adda, a))
                debugx(1, DBG_ERR, "malloc failed");
        }
        freegconfmstr(addattrs);
    }

    if (addvattrs) {
        if (!adda)
            adda = list_create();
        if (!adda)
            debugx(1, DBG_ERR, "malloc failed");
        for (i = 0; addvattrs[i]; i++) {
            a = extractattr(addvattrs[i], 1);
            if (!a)
                debugx(1, DBG_ERR, "addrewrite: adding invalid vendor attribute %s", addvattrs[i]);
            if (!list_push(adda, a))
                debugx(1, DBG_ERR, "malloc failed");
        }
        freegconfmstr(addvattrs);
    }

    if (modattrs) {
        moda = list_create();
        if (!moda)
            debugx(1, DBG_ERR, "malloc failed");
        for (i = 0; modattrs[i]; i++) {
            m = extractmodattr(modattrs[i]);
            if (!m)
                debugx(1, DBG_ERR, "addrewrite: modifying invalid attribute %s", modattrs[i]);
            if (!list_push(moda, m))
                debugx(1, DBG_ERR, "malloc failed");
        }
        freegconfmstr(modattrs);
    }

    if (modvattrs) {
        modva = list_create();
        if (!modva)
            debugx(1, DBG_ERR, "malloc failed");
        for (i = 0; modvattrs[i]; i++) {
            m = extractmodvattr(modvattrs[i]);
            if (!m)
                debugx(1, DBG_ERR, "addrewrite: modifying invalid vendor attribute %s", modvattrs[i]);
            if (!list_push(modva, m))
                debugx(1, DBG_ERR, "malloc failed");
        }
        freegconfmstr(modvattrs);
    }

    if (supattrs) {
        supa = list_create();
        if (!supa)
            debugx(1, DBG_ERR, "malloc failed");
        for (i = 0; supattrs[i]; i++) {
            a = extractattr(supattrs[i], 0);
            if (!a)
                debugx(1, DBG_ERR, "addrewrite: adding invalid attribute %s", supattrs[i]);
            if (!list_push(supa, a))
                debugx(1, DBG_ERR, "malloc failed");
        }
        freegconfmstr(supattrs);
    }

    if (supvattrs) {
        if (!supa)
            supa = list_create();
        if (!supa)
            debugx(1, DBG_ERR, "malloc failed");
        for (i = 0; supvattrs[i]; i++) {
            a = extractattr(supvattrs[i], 1);
            if (!a)
                debugx(1, DBG_ERR, "addrewrite: adding invalid vendor attribute %s", supvattrs[i]);
            if (!list_push(supa, a))
                debugx(1, DBG_ERR, "malloc failed");
        }
        freegconfmstr(supvattrs);
    }

    if (rma || rmva || adda || moda || modva || supa) {
        rewrite = malloc(sizeof(struct rewrite));
        if (!rewrite)
            debugx(1, DBG_ERR, "malloc failed");
        rewrite->whitelist_mode = whitelist_mode;
        rewrite->removeattrs = rma;
        rewrite->removevendorattrs = rmva;
        rewrite->addattrs = adda;
        rewrite->modattrs = moda;
        rewrite->modvattrs = modva;
        rewrite->supattrs = supa;
    }

    if (!rewriteconfs)
        rewriteconfs = hash_create();
    if (!hash_insert(rewriteconfs, value, strlen(value), rewrite))
        debugx(1, DBG_ERR, "malloc failed");
    debug(DBG_DBG, "addrewrite: added rewrite block %s", value);
}

struct rewrite *getrewrite(char *alt1, char *alt2) {
    struct rewrite *r;

    if (alt1)
        if ((r = hash_read(rewriteconfs, alt1, strlen(alt1))))
            return r;
    if (alt2)
        if ((r = hash_read(rewriteconfs, alt2, strlen(alt2))))
            return r;
    return NULL;
}

int findvendorsubattr(uint32_t *attrs, uint32_t vendor, uint32_t subattr) {
    if (!attrs)
        return 0;

    for (; attrs[0]; attrs += 2)
        if (attrs[0] == vendor && attrs[1] == subattr)
            return 1;
    return 0;
}

/* returns 1 if entire element is to be removed, else 0 */
int dovendorrewriterm(struct tlv *attr, uint32_t *removevendorattrs, int inverted) {
    uint8_t alen, sublen;
    uint32_t vendor;
    uint8_t *subattrs;

    if (!removevendorattrs || attr->l <= 4)
        return 0;

    memcpy(&vendor, attr->v, 4);
    vendor = ntohl(vendor);
    while (*removevendorattrs && *removevendorattrs != vendor)
        removevendorattrs += 2;
    if (!*removevendorattrs)
        return 0;

    if (findvendorsubattr(removevendorattrs, vendor, 256))
        return 1; /* remove entire vendor attribute */

    sublen = attr->l - 4;
    subattrs = attr->v + 4;

    if (!attrvalidate(subattrs, sublen)) {
        debug(DBG_INFO, "dovendorrewrite: vendor attribute validation failed, no rewrite");
        return 0;
    }

    while (sublen > 1) {
        alen = ATTRLEN(subattrs);
        sublen -= alen;
        if (!!findvendorsubattr(removevendorattrs, vendor, ATTRTYPE(subattrs)) != !!inverted) {
            memmove(subattrs, subattrs + alen, sublen);
            attr->l -= alen;
        } else
            subattrs += alen;
    }
    if ((attr->l <= 4) != !!inverted)
        return 1;
    return 0;
}

/*if inverted is true, remove all attributes except those listed */
void dorewriterm(struct radmsg *msg, uint8_t *rmattrs, uint32_t *rmvattrs, int inverted) {
    struct list_node *n, *p;
    struct tlv *attr;

    p = NULL;
    n = list_first(msg->attrs);
    while (n) {
        attr = (struct tlv *)n->data;
        if (((rmattrs && strchr((char *)rmattrs, attr->t)) ||
             (rmvattrs && attr->t == RAD_Attr_Vendor_Specific && dovendorrewriterm(attr, rmvattrs, inverted))) != !!inverted) {
            list_removedata(msg->attrs, attr);
            freetlv(attr);
            n = p ? list_next(p) : list_first(msg->attrs);
        } else {
            p = n;
            n = list_next(n);
        }
    }
}

int dorewritemodattr(struct tlv *attr, struct modattr *modattr) {
    size_t nmatch = 10, reslen = 0, start = 0;
    regmatch_t pmatch[10], *pfield;
    int i;
    char *in, *out;

    in = stringcopy((char *)attr->v, attr->l);
    if (!in)
        return 0;

    if (regexec(modattr->regex, in, nmatch, pmatch, 0)) {
        free(in);
        return 1;
    }

    out = modattr->replacement;

    for (i = start; out[i]; i++) {
        if (out[i] == '\\' && out[i + 1] >= '1' && out[i + 1] <= '9') {
            pfield = &pmatch[out[i + 1] - '0'];
            if (pfield->rm_so >= 0) {
                reslen += i - start + pfield->rm_eo - pfield->rm_so;
                start = i + 2;
            }
            i++;
        }
    }
    reslen += i - start;
    if (!resizeattr(attr, reslen)) {
        debug(DBG_INFO, "rewritten attribute to length %zu failed, discarding message", reslen);
        free(in);
        return 0;
    }

    start = 0;
    reslen = 0;
    for (i = start; out[i]; i++) {
        if (out[i] == '\\' && out[i + 1] >= '1' && out[i + 1] <= '9') {
            pfield = &pmatch[out[i + 1] - '0'];
            if (pfield->rm_so >= 0) {
                memcpy(attr->v + reslen, out + start, i - start);
                reslen += i - start;
                memcpy(attr->v + reslen, in + pfield->rm_so, pfield->rm_eo - pfield->rm_so);
                reslen += pfield->rm_eo - pfield->rm_so;
                start = i + 2;
            }
            i++;
        }
    }
    free(in);

    memcpy(attr->v + reslen, out + start, i - start);
    return 1;
}

int replacesubtlv(struct tlv *vendortlv, uint8_t *p, struct tlv *newtlv) {
    int size_diff;
    uint8_t rem_size, *next_attr;

    size_diff = newtlv->l - ATTRLEN(p);
    next_attr = p + ATTRLEN(p);
    rem_size = (vendortlv->v + vendortlv->l) - next_attr;

    if (size_diff < 0)
        memmove(next_attr + size_diff, next_attr, rem_size);
    if (!resizeattr(vendortlv, vendortlv->l + size_diff))
        return 0;
    if (size_diff > 0)
        memmove(next_attr + size_diff, next_attr, rem_size);

    tlv2buf(p, newtlv);
    return 1;
}

int dorewritemodvattr(struct tlv *vendortlv, struct modattr *modvattr) {
    struct tlv *tmpattr;
    int offset;

    if (vendortlv->l <= 4 || !attrvalidate(vendortlv->v + 4, vendortlv->l - 4))
        return 0;
    for (offset = 4; offset < vendortlv->l; offset += ATTRLEN(vendortlv->v + offset)) {
        if (ATTRTYPE(vendortlv->v + offset) == modvattr->t) {
            tmpattr = maketlv(ATTRTYPE(vendortlv->v + offset), ATTRVALLEN(vendortlv->v + offset), ATTRVAL(vendortlv->v + offset));
            if (!tmpattr)
                return 0;
            if (dorewritemodattr(tmpattr, modvattr)) {
                int size_diff = tmpattr->l - ATTRVALLEN(vendortlv->v + offset);
                int rem_size = vendortlv->l - offset - ATTRLEN(vendortlv->v + offset);
                uint8_t *next;

                if (size_diff > 0)
                    if (!resizeattr(vendortlv, vendortlv->l + size_diff)) {
                        freetlv(tmpattr);
                        return 0;
                    }
                next = vendortlv->v + offset + ATTRLEN(vendortlv->v + offset);
                memmove(next + size_diff, next, rem_size);
                if (size_diff < 0)
                    if (!resizeattr(vendortlv, vendortlv->l + size_diff)) {
                        freetlv(tmpattr);
                        return 0;
                    }

                tlv2buf(vendortlv->v + offset, tmpattr);
            } else {
                freetlv(tmpattr);
                return 0;
            }
            freetlv(tmpattr);
        }
    }
    return 1;
}

int dorewritemod(struct radmsg *msg, struct list *modattrs, struct list *modvattrs) {
    struct list_node *n, *m;
    uint32_t vendor;

    for (n = list_first(msg->attrs); n; n = list_next(n)) {
        struct tlv *attr = (struct tlv *)n->data;
        if (attr->t == RAD_Attr_Vendor_Specific) {
            memcpy(&vendor, attr->v, 4);
            vendor = ntohl(vendor);
            for (m = list_first(modvattrs); m; m = list_next(m)) {
                if (vendor == ((struct modattr *)m->data)->vendor &&
                    !dorewritemodvattr(attr, (struct modattr *)m->data))
                    return 0;
            }
        } else {
            for (m = list_first(modattrs); m; m = list_next(m))
                if (((struct tlv *)n->data)->t == ((struct modattr *)m->data)->t &&
                    !dorewritemodattr((struct tlv *)n->data, (struct modattr *)m->data))
                    return 0;
        }
    }
    return 1;
}

int dorewriteadd(struct radmsg *msg, struct list *addattrs) {
    struct list_node *n;
    struct tlv *a;

    for (n = list_first(addattrs); n; n = list_next(n)) {
        a = copytlv((struct tlv *)n->data);
        if (!a)
            return 0;
        if (!radmsg_add(msg, a, 0)) {
            freetlv(a);
            return 0;
        }
    }
    return 1;
}

int dorewritesupattr(struct radmsg *msg, struct tlv *supattr) {
    struct list_node *p;
    struct tlv *attr;
    uint8_t exist = 0, *vendortype, *v;

    for (p = list_first(msg->attrs); p; p = list_next(p)) {
        attr = (struct tlv *)p->data;
        if (attr->t == supattr->t && attr->t != RAD_Attr_Vendor_Specific) {
            exist = 1;
            break;
        } else if (supattr->t == RAD_Attr_Vendor_Specific && attr->t == RAD_Attr_Vendor_Specific &&
                   memcmp(supattr->v, attr->v, 4) == 0) {
            if (!attrvalidate(attr->v + 4, attr->l - 4)) {
                debug(DBG_INFO, "dorewritesup: vendor attribute validation failed, no rewrite");
                return 0;
            }
            vendortype = (uint8_t *)supattr->v + 4;
            for (v = attr->v + 4; v < attr->v + attr->l; v += *(v + 1)) {
                if (*v == *vendortype) {
                    exist = 1;
                    break;
                }
            }
            if (exist)
                break;
        }
    }
    if (!exist) {
        supattr = copytlv(supattr);
        if (!supattr)
            return 0;
        if (!radmsg_add(msg, supattr, 0)) {
            freetlv(supattr);
            return 0;
        }
    }
    return 1;
}

int dorewritesup(struct radmsg *msg, struct list *supattrs) {
    struct list_node *n;
    for (n = list_first(supattrs); n; n = list_next(n)) {
        if (!dorewritesupattr(msg, (struct tlv *)n->data))
            return 0;
    }
    return 1;
}

int dorewrite(struct radmsg *msg, struct rewrite *rewrite) {
    int rv = 1; /* Success.  */

    if (rewrite) {
        if (rewrite->removeattrs || rewrite->removevendorattrs)
            dorewriterm(msg, rewrite->removeattrs, rewrite->removevendorattrs, rewrite->whitelist_mode);
        if (rewrite->modattrs || rewrite->modvattrs)
            if (!dorewritemod(msg, rewrite->modattrs, rewrite->modvattrs))
                rv = 0;
        if (rewrite->supattrs)
            if (!dorewritesup(msg, rewrite->supattrs))
                rv = 0;
        if (rewrite->addattrs)
            if (!dorewriteadd(msg, rewrite->addattrs))
                rv = 0;
    }
    return rv;
}

/** Ad vendor attribute with VENDOR + ATTR and push it on MSG.  ATTR
 * is consumed.  */
int addvendorattr(struct radmsg *msg, uint32_t vendor, struct tlv *attr) {
    struct tlv *vattr;

    vattr = makevendortlv(vendor, attr);
    if (!vattr) {
        freetlv(attr);
        return 0;
    }
    if (!radmsg_add(msg, vattr, 0)) {
        freetlv(vattr);
        return 0;
    }
    return 1;
}

/* Local Variables: */
/* c-file-style: "stroustrup" */
/* End: */<|MERGE_RESOLUTION|>--- conflicted
+++ resolved
@@ -45,18 +45,7 @@
     }
 
     s++;
-<<<<<<< HEAD
-#ifdef __CYGWIN__
-#pragma GCC diagnostic push
-#pragma GCC diagnostic warning "-Wchar-subscripts"
-#endif
-    if (isdigit(*s)) {
-#ifdef __CYGWIN__
-#pragma GCC diagnostic pop
-#endif
-=======
     if (isdigit((int)*s)) {
->>>>>>> e533d2c4
         ival = atoi(s);
         ival = htonl(ival);
         len = 4;
