--- conflicted
+++ resolved
@@ -2528,14 +2528,9 @@
             "host", CONF_MSTR, &conf->hostsrc,
                           "IPv4Only", CONF_BLN, &ipv4only,
                           "IPv6Only", CONF_BLN, &ipv6only,
-<<<<<<< HEAD
             "port", CONF_STR, &conf->portsrc,
             "source", CONF_MSTR, &conf->source,
             "secret", CONF_STR_NOESC, &conf->confsecret,
-=======
-			  "port", CONF_STR, &conf->portsrc,
-			  "secret", CONF_STR_NOESC, &conf->confsecret,
->>>>>>> 087f1940
 #if defined(RADPROT_TLS) || defined(RADPROT_DTLS)
             "tls", CONF_STR, &conf->tls,
             "MatchCertificateAttribute", CONF_STR, &conf->matchcertattr,
