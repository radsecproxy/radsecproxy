--- conflicted
+++ resolved
@@ -1,4 +1,3 @@
-<<<<<<< HEAD
 unreleased changes
 	New features:
 	- TLS-PSK (#112)
@@ -14,7 +13,7 @@
 
 	Bug Fixes:
 	- Fix correct secret for DTLS (radius/dtls)
-=======
+
 2024-05-02 1.10.1
 	Bug Fixes:
 	- Fix tcp connection not closed after idle timeout
@@ -27,7 +26,6 @@
 
 	Misc:
 	- Add Message-Authenticator to requests if missing
->>>>>>> 332f80c0
 
 2023-05-26 1.10.0
 	New features:
