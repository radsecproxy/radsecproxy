--- conflicted
+++ resolved
@@ -1,25 +1,20 @@
 changes since 1.7.2
 	New features:
-<<<<<<< HEAD
 	- Rewrite: supplement attribute (add attribute if not present) (#19)
 	- Rewrite: modify vendor attribute
 	- Rewrite whitelist mode
-=======
 	- Autodetect status-server capability of servers
 	- Minimalistic status-server
->>>>>>> 4e19f7dd
 
 	Misc:
 	- No longer require docbook2x tools, but include plain manpages
 	- Fail on startup if overlapping clients with different tls blocks
 
-<<<<<<< HEAD
-	Bug fixes:
-	- Handle %00 in config correctly (#31)
-=======
 	Compile fixes:
 	- Fix compile issues on bsd
->>>>>>> 4e19f7dd
+
+	Bug fixes:
+	- Handle %00 in config correctly (#31)
 
 2018-09-03 1.7.2
 	Misc:
