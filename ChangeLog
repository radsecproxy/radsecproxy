--- conflicted
+++ resolved
@@ -5,8 +5,8 @@
 
 	Misc:
 	- Prevent TLS connections to self
-<<<<<<< HEAD
 	- Remove dependency on libnettle
+	- Allow relative paths and Windows paths for file log destination
 
 2024-12-06 1.11.1
 	Bug Fixes:
@@ -19,9 +19,6 @@
 
 	Misc:
 	- Improve message-authenticator logging
-=======
-	- Allow relative paths and Windows paths for file log destination
->>>>>>> 5e3b1eb9
 
 2024-07-05 1.11.0
 	New features:
