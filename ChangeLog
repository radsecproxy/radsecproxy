<<<<<<< HEAD
unreleased changes
	New features:
	- Optionally log accounting requests when respoinding directly (#72)
	- SNI support for outgoing connections (#90)

	Misc:
	- Don't require server type to be set by dyndisc scripts
=======
2021-10-25 1.9.1
	Misc:
>>>>>>> afb94bbb
	- OpenSSL 3.0 compatibility (#70)
	
	Bug Fixes:
	- Fix refused startup with openssl <1.1 (#82)
	- Fix compiler issue for Fedora 33 on s390x (#84)
	- Fix small memory leak in config parser
	- Fix lazy certificate check when connecting to TLS servers
	- Fix connect is aborted if first host in list has invalid certificate
	- Fix setstacksize for glibc 2.34 (#91)
	- Fix system defaults/settings for TLS version not honored (#92)

2021-05-28 1.9.0
	New features:
	- Accept multiple source* configs for IPv4/v6
	- Specify source per server
	- User configurable cipher-list and ciphersuites
	- User configurable TLS versions
	- Config option for DH-file
	- Add rID and otherName options to certifcateAttributeCheck
	- Allow multiple matchCertificateAttribute
	- Option to start dynamic server in blocking mode

	Misc:
	- Move radsecproxy manpage to section 8
	- Log CUI and operator-name if present
	- Log CN for incomming TLS connections

	Bug Fixes:
	- Fix overlapping log lines
	- Fix memory leak in logging
	- Fix dynidsc example scripts input validation (CVE-2021-32642)

2020-08-06 1.8.2
	Bug fixes:
	- Fix wrong config-unhexing if %25 (%) occurs
	- Fix compatibility with GCC 10 (#63)
	- Fix spelling in manpage
	- Fix modifyVendorAttribute not applied (#62)
	- Fix unncessary status-server when in minimal mode (#61)

2019-10-01 1.8.1
	Bug fixes:
	- Handle Tunnel-Password attribute correctly
	- Fix BSD platform issues
	- Fix spelling in log messages and manpages
	- Fix compile issues for unit tests
	- Don't hardcode location of config files

2019-07-04 1.8.0
	New features:
	- Rewrite: supplement attribute (add attribute if not present) (#19)
	- Rewrite: modify vendor attribute
	- Rewrite whitelist mode
	- Autodetect status-server capability of servers
	- Minimalistic status-server
	- Explicit SubjectAltName:DNS and :IP match on certificates

	Misc:
	- No longer require docbook2x tools, but include plain manpages
	- Fail on startup if overlapping clients with different tls blocks

	Compile fixes:
	- Fix compile issues on bsd

	Bug fixes:
	- Handle %00 in config correctly (#31)
	- Fix server selection when udp were unreachable for long periods

2018-09-03 1.7.2
	Misc:
	- Always copy proxy-state attributes in own responses
	- Authenticate own access-reject responses
	- Retry outstanding requests after connection reset

	Compile fixes:
	- Fix compile issues on some platforms (#14)
	- Fix compile issue when dtls disabled (#16)
	- Fix compile issue on Cygwin (#18)
	- Fix radsecproxy.conf manpage not installed when docbook2x not available

	Bug fixes:
	- Fix request might be dropped if udp client uses multiple source ports
	- Fix tls output might drop requests under high load
	- Check for IP literals in Certificate SubjectAltName:DNS records
	- Fix tls connection might hang during SSL_connect and SSL_accept

2018-07-05 1.7.1
	License and copyright changes:
	- Copyright SWITCH
	- 3-clause BSD license only, no GPL.

	Enhancements:
	- Support the use of OpenSSL version 1.1 and 1.0 series
	(RADSECPROXY-66, RADSECPROXY-74).
	- Reload TLS certificate CRLs on SIGHUP (RADSECPROXY-78).
	- Make use of SO_KEEPALIVE for tcp sockets (RADSECPROXY-12).
	- Optionally include the thread-id in log messages
	- Allow hashing MAC addresses in the log (same as for F-Ticks)
	- Log certificate subject if rejected
	- Log own responses (RADSECPROXY-61)
	- Allow f-ticks prefix to be configured
	- radsecproxy-hash: allow MAC addresses to be passed on command line

	Misc:
	- libnettle is now an unconditional dependency.
	- FTicks support is now on by default and not optional.
	- Experimental code for dynamic discovery has been removed.
	- Replace several server status bits with a single state enum.
	(RADSECPROXY-71)
	- Use poll instead of select to allow > 1000 concurrent connections.
	- Implement locking for all SSL objects (openssl states it is not thread-safe)
	- Rework DTLS code.

	Bug fixes:
	- Detect the presence of docbook2x-man correctly.
	- Make clang less unhappy.
	- Don't use a smaller pthread stack size than what's allowed.
	- Avoid a deadlock situation with dynamic servers (RADSECPROXY-73).
	- Don't forget about good dynamically discovered (TLS) connections
	(RADSECPROXY-69).
	- Fix refcounting in error cases when loading configuration (RADSECPROXY-42)
	- Fix potential crash when rewriting malformed vendor attributes.
	- Properly cleanup expired requests from server output-queue.
	- Fix crash when dynamic discovered server doesn't resolve.

2017-08-02 1.6.9
	Misc:
	- Use a listen(2) backlog of 128 (RADSECPROXY-72).

	Bug fixes:
	- Don't follow NULL the pointer at debug level 5 (RADSECPROXY-68).
	- Completely reload CAs and CRLs with cacheExpiry (RADSECPROXY-50).
	- Tie Access-Request log lines to response log lines (RADSECPROXY-60).
	- Fix a couple of memory leaks and NULL ptr derefs in error cases.
	- Take lock on realm refcount before updating it (RADSECPROXY-77).

2016-09-21 1.6.8
	Bug fixes:
	- Stop waiting on writable when reading a TCP socket.
	- Stomp less on the memory of other threads (RADSECPROXY-64).

2016-03-14 1.6.7
	Enhancements (security):
	- Negotiate TLS1.1, TLS1.2 and DTLS1.2 when possible, client and
	server side. Fixes RADSECPROXY-62.

	Enhancements:
	- Build HTML documentation properly.

2015-01-19 1.6.6
	Bug fixes (security):
	- Fix two use-after-free, a null pointer dereference and three
	heap overflows. Patches by Stephen Röttger.

	Bug fixes:
	- Have rewriteIn for servers use the correct config section. We
	used to apply rewriteIn using the rewrite block of the client
	rather than the server. Patch by Fabian Mauchle. Fixes
	RADSECPROXY-59.
	- Handle CHAP authentication properly when there is no
	CHAP-Challenge. Fixes RADSECPROXY-58.
	- Install radsecproxy.conf.5 unconditionally. Keep regeneration of
	it dependent on configure finding docbook2x-man(1).

2013-09-06 1.6.5
	Bug fixes:
	- Fix a crash bug introduced in 1.6.4. Fixes RADSECPROXY-53,
	bugfix on 1.6.4.

2013-09-05 1.6.4
	Bug fixes:
	- Keeping Proxy-State attributes in all replies to clients
	(RADSECPROXY-52). Reported by Stefan Winter.

2013-09-05 1.6.3
	Enhancements:
	- Threads are allocated with a 32 KB stack rather than what
	happens to be the default. Patch by Fabian Mauchle.
	- On systems with mallopt(3), freed memory is returned to the
	system more aggressively. Patch by Fabian Mauchle.

	Bug fixes:
	- radsecproxy-hash(1) no longer prints the hash four times.
	Reported by Simon Lundström and jocar.
	- Escaped slashes in regular expressions now works. Reported by
	Duarte Fonseca. (RADSECPROXY-51)
	- The duplication cache is purged properly. Patch by Fabian
	Mauchle.
	- Stop freeing a shared piece of memory manifesting itself as a
	crash when using dynamic discovery. Patch by Fabian Mauchle.
	- Closing and freeing TLS clients properly. Patch by Fabian
	Mauchle.
	- Timing out on TLS clients not closing the connection properly.
	Patch by Fabian Mauchle.

2012-10-25 1.6.2
	Bug fixes (security):
	- Fix the issue with verification of clients when using multiple
	'tls' config blocks (RADSECPROXY-43) for DTLS too. Fixes
	CVE-2012-4566 (CVE id corrected 2012-11-01, after the release of
	1.6.2). Reported by Raphael Geissert.

2012-09-14 1.6.1
	Bug fixes (security):
	- When verifying clients, don't consider config blocks with CA
	settings ('tls') which differ from the one used for verifying the
	certificate chain. Reported by Ralf Paffrath. (RADSECPROXY-43,
	CVE-2012-4523).

	Bug fixes:
	- Make naptr-eduroam.sh check NAPTR type case insensitively.
	  Fix from Adam Osuchowski.

2012-04-27 1.6
	Incompatible changes:
	- The default shared secret for TLS and DTLS connections change
	from "mysecret" to "radsec" as per draft-ietf-radext-radsec-12
	section 2.3 (4).  Please make sure to specify a secret in both
	client and server blocks to avoid unwanted surprises.
	(RADSECPROXY-19)
	- The default place to look for a configuration file has changed
	from /etc to /usr/local/etc.  Let radsecproxy know where your
	configuration file can be found by using the `-c' command line
	option.  Or configure radsecproxy with --sysconfdir=/etc to
	restore the old behaviour.  (RADSECPROXY-31)

	New features:
	- Improved F-Ticks logging options.  F-Ticks can now be sent to a
	separate syslog facility and the VISINST label can now be
	configured explicitly.  This was implemented by Maja
	Gorecka-Wolniewicz and Paweł Gołaszewski.  (RADSECPROXY-29)
	- New config option PidFile.  (RADSECPROXY-32)
	- Preliminary support for DynamicLookupCommand added.  It's for
	TLS servers only at this point.  Also, beware of risks for memory
	leaks.  In addition to this, for extra adventurous users, there's
	a new configure option --enable-experimental-dyndisc which enables
	even more new code for handling of dynamic discovery of TLS
	servers.
	- Address family (IPv4 or IPv6) can now be specified for clients
	and servers.  (RADSECPROXY-37)

	Bug fixes:
	- Stop the autoconfery from warning about defining variables
	conditionally and unconditionally.
	- Honour configure option --sysconfdir.  (RADSECPROXY-31)
	- Don't crash on failing DynamicLookupCommand scripts.  Fix made
	with help from Ralf Paffrath.  (RADSECPROXY-33)
	- When a DynamicLookupCommand script is failing, fall back to
	other server(s) in the realm.  The timeout depends on the kind of
	failure.
	- Other bugs.  (RADSECPROXY-26, -28, -34, -35, -39, -40)

2011-10-08 1.5
	New features:
	- Support for F-Ticks logging.
	- New binary radsecproxy-hash.
	- A DynamicLookupCommand script can now signal "server not found"
	by exiting with code 10.  The scripts in the tools directory now
	do this.

	Incompatible changes:
	- catgconf renamed to radsecproxy-conf.

	Bug fixes:
	- All compiler warnings removed.  Now compiling with -Werror.

2011-07-22 1.4.3
	Notes:
	- The default secret for TLS and DTLS will change in a future
	release.  Please make sure to specify a secret in both client and
	server blocks to avoid surprises.

	Bug fixes:
	- Debug printout issue.

2010-11-23 1.4.2
	Bug fixes:
	- Don't disable OpenSSL session caching for 0.9.8p and newer in
	  the 0.9.x track.
	- Detect OpenSSL version at runtime rather than at compile time.

2010-11-17 1.4.1
	Bug fixes:
	- OpenSSL session caching is disabled when built against OpenSSL
	  older than 1.0.0b to mitigate possible effects of
	  http://openssl.org/news/secadv_20101116.txt (RADSECPROXY-14).
	- Crash bug when reading improper config file fixed.

2010-06-12 1.4
	Incompatible changes:
	- Log level 4 used to be DBG_DBG but is now DBG_NOTICE.  In order
	to keep the same behaviour as in previous versions of radsecproxy,
	those who have LogLevel set to 4 need to change this to 5.  Log
	levels 1, 2 and 3 are unaffected.

	New features and various improvements:
	- LoopPrevention per server has been added.
	- AddVendorAttribute rewrite configuration has been added.
	- New log level, DBG_NOTICE, added.
	- Diagnostics improved for errors resulting from failing syscalls.
	- Removed all compiler warnings (compiling with -Wall).

	Bug fixes:
	- A UDP fragmentation issue.
	- Build on Solaris when compiling with gcc.
	- A bug in pwdencrypt() with passwords of a length greater than
	16 octets.

2009-07-22 1.3.1
	Fixed header files for FreeBSD
	Fix for multiple UDP servers on same IP address, solves accounting
	problems.

2009-03-12 1.3
	Fixed some very minor bugs
	Changed log levels for some messages, made loglevel 2 default

2009-02-18 1.3-beta
	Client and Server blocks may contain multiple host options.
	Configure (Makefile) options for specifying which transports
	should be supported in a build.

2008-12-04 1.3-alpha
	Support for TCP and DTLS transports (type tcp, type dtls)
	Listen... options can be specified multiple times
	Dynamic server discovery
	DuplicateInterval option in client block for specifying for how
	  long a request/reply shall be stored for duplicate detection
	Support for RADIUS TTL (hopcount) attribute. Decrements value of
	  the TTL attribute if present, discards message if becomes 0.
	  If addTTL option is used, the TTL attribute is added with the
	    specified value if the forwarded message does not have one.
        PolicyOID option can be used to require certain CA policies.

2008-10-07 1.2
	listenTCP and sourceTCP options renamed to listenTLS and sourceTLS
	  Old options deprecated but available for backwards compatibility
	Logging reply-message attribute from Reject messages
	  Contribution from Arne Schwabe
	Rewrite blocks have new options addAttribute and modifyAttribute
	rewriteIn (replacing rewrite) and rewriteOut in client and server
	  blocks for specifying rewrite on input/output. rewrite deprecated
	  but available as an alias for rewriteIn for backwards compatibility.
	rewritein rewriteout rewrite
	regular expressions in realms etc can now be more advanced, including
	  use of "or".
        cacheExpiry option in tls blocks for specifying expiry time for the
	  cache of CA certificates and CRLs. This is particularly useful for
	  regularly updating CRLs.
	Some logging has been made more informative

2008-07-24 1.1
	Logging stationid attribute
	Added LoopPrevention option
	Failover also without status-server
	Options for RetryCount and RetryInterval
	Working accounting and AccountingResponse option
	CRL checking and option for enabling it

2008-05-14 1.1-beta
	No longer looks for radsecproxy.conf in current directory
	Rewrite block that allows removal of specified attributes
	certificateNameCheck option for disabling CN/SubjectAltName check
	matchCertificateAttribute now also supports CN matching
	Forwarding of accounting messages, accountingServer option for realms
	Supports multiple client blocks for same source address with different
	  certificate checks
	Removed weekday from log timestamps

2007-12-24 1.1-alpha
	Pretend option for validating configuration
	Include option for including additional config files
	Allows clients configured by IP prefix, dynamic clients
	Server failover support
	Rewriting of username attribute
	Source address and port can be specified for requests

2007-10-16 1.0p1
	Fixed crash when servers were configured after first realm block

2007-09-21 1.0<|MERGE_RESOLUTION|>--- conflicted
+++ resolved
@@ -1,4 +1,3 @@
-<<<<<<< HEAD
 unreleased changes
 	New features:
 	- Optionally log accounting requests when respoinding directly (#72)
@@ -6,10 +5,9 @@
 
 	Misc:
 	- Don't require server type to be set by dyndisc scripts
-=======
+
 2021-10-25 1.9.1
 	Misc:
->>>>>>> afb94bbb
 	- OpenSSL 3.0 compatibility (#70)
 	
 	Bug Fixes:
