<<<<<<< HEAD
unreleased changes
	New features:
	- Support wildcard certificates (#149)
	- Support NAIRealm subjectAltName for dynamic discovery

	Misc:
	- Prevent TLS connections to self
=======
2024-12-06 1.11.1
	Bug Fixes:
	- Fix wrong DN in certificate request (#154)
	- Fix memory leak when using SIGHUP
	- Fix exit when dyndisc script returns illegal PSKkey
	- Fix logging during config check
	- Fix invalid realm configs are ignored
	- Fix default tls block selection

	Misc:
	- Improve message-authenticator logging
>>>>>>> 4f575b39

2024-07-05 1.11.0
	New features:
	- TLS-PSK (#112)
	- Long hex-strings in config
	- Reload complete TLS context on SIGHUP, reload client/server cert and key (#76)
	- Implement SSLKEYLOGFILE mechanism
	- Options to require Message-Authenticator

	Misc:
	- Re-verify certificates on SIGHUP and terminate invalid connections (#5)
	- Implement recommendations for deprecating insecure transports (#114)
	- verify EAP message content length (#128)
	- Close connection on radius attribute decode errors

	Bug Fixes:
	- Fix correct secret for DTLS (radius/dtls)
	- Fix infinite loop when listening on tcp socket fails
	- Fix crashes under high load (#75, #109, #129)

2024-05-02 1.10.1
	Bug Fixes:
	- Fix tcp connection not closed after idle timeout
	- Fix tls/dtls logging (#127, #132)
	- Fix dynamic connection not re-established after timeout if both auth- and accounting server
	  are dynamically resolved (#131).
	- Fix error in dyndisc script result might cause radsecproxy to exit.
	- Fix some TLS config errors not reported at startup
	- Fix referencing non-existant rewrite passed without error

	Misc:
	- Add Message-Authenticator to requests if missing

2023-05-26 1.10.0
	New features:
	- Native dynamic discovery for NAPTR and SRV records (#2, #83)
	- Optionally log accounting requests when respoinding directly (#72)
	- SNI support for outgoing connections (#90)
	- Optionally specify server name for certificate name check (#106)
	- Manual MTU setting for DTLS on non-linux platforms

	Misc:
	- Don't require server type to be set by dyndisc scripts
	- Improve locating openssl lib using pkg-config

	Bug Fixes:
	- Fix radius message length handling

2023-05-02 1.9.3
	Bug Fixes:
	- Fix shutdown TLS connection on malformed radius message (#122)
	- Fix handling of lost requests in DTLS
	- Fix flush requests when dyndisc fails 

2023-01-23 1.9.2
	Bug Fixes:
	- Fix potential segfault in tcp log message
	- Fix DTLS over IPv6
	- Fix SSL shutdown/EOF for openssl 3.x (#108)

2021-10-25 1.9.1
	Misc:
	- OpenSSL 3.0 compatibility (#70)
	
	Bug Fixes:
	- Fix refused startup with openssl <1.1 (#82)
	- Fix compiler issue for Fedora 33 on s390x (#84)
	- Fix small memory leak in config parser
	- Fix lazy certificate check when connecting to TLS servers
	- Fix connect is aborted if first host in list has invalid certificate
	- Fix setstacksize for glibc 2.34 (#91)
	- Fix system defaults/settings for TLS version not honored (#92)

2021-05-28 1.9.0
	New features:
	- Accept multiple source* configs for IPv4/v6
	- Specify source per server
	- User configurable cipher-list and ciphersuites
	- User configurable TLS versions
	- Config option for DH-file
	- Add rID and otherName options to certifcateAttributeCheck
	- Allow multiple matchCertificateAttribute
	- Option to start dynamic server in blocking mode

	Misc:
	- Move radsecproxy manpage to section 8
	- Log CUI and operator-name if present
	- Log CN for incomming TLS connections

	Bug Fixes:
	- Fix overlapping log lines
	- Fix memory leak in logging
	- Fix dynidsc example scripts input validation (CVE-2021-32642)

2020-08-06 1.8.2
	Bug fixes:
	- Fix wrong config-unhexing if %25 (%) occurs
	- Fix compatibility with GCC 10 (#63)
	- Fix spelling in manpage
	- Fix modifyVendorAttribute not applied (#62)
	- Fix unncessary status-server when in minimal mode (#61)

2019-10-01 1.8.1
	Bug fixes:
	- Handle Tunnel-Password attribute correctly
	- Fix BSD platform issues
	- Fix spelling in log messages and manpages
	- Fix compile issues for unit tests
	- Don't hardcode location of config files

2019-07-04 1.8.0
	New features:
	- Rewrite: supplement attribute (add attribute if not present) (#19)
	- Rewrite: modify vendor attribute
	- Rewrite whitelist mode
	- Autodetect status-server capability of servers
	- Minimalistic status-server
	- Explicit SubjectAltName:DNS and :IP match on certificates

	Misc:
	- No longer require docbook2x tools, but include plain manpages
	- Fail on startup if overlapping clients with different tls blocks

	Compile fixes:
	- Fix compile issues on bsd

	Bug fixes:
	- Handle %00 in config correctly (#31)
	- Fix server selection when udp were unreachable for long periods

2018-09-03 1.7.2
	Misc:
	- Always copy proxy-state attributes in own responses
	- Authenticate own access-reject responses
	- Retry outstanding requests after connection reset

	Compile fixes:
	- Fix compile issues on some platforms (#14)
	- Fix compile issue when dtls disabled (#16)
	- Fix compile issue on Cygwin (#18)
	- Fix radsecproxy.conf manpage not installed when docbook2x not available

	Bug fixes:
	- Fix request might be dropped if udp client uses multiple source ports
	- Fix tls output might drop requests under high load
	- Check for IP literals in Certificate SubjectAltName:DNS records
	- Fix tls connection might hang during SSL_connect and SSL_accept

2018-07-05 1.7.1
	License and copyright changes:
	- Copyright SWITCH
	- 3-clause BSD license only, no GPL.

	Enhancements:
	- Support the use of OpenSSL version 1.1 and 1.0 series
	(RADSECPROXY-66, RADSECPROXY-74).
	- Reload TLS certificate CRLs on SIGHUP (RADSECPROXY-78).
	- Make use of SO_KEEPALIVE for tcp sockets (RADSECPROXY-12).
	- Optionally include the thread-id in log messages
	- Allow hashing MAC addresses in the log (same as for F-Ticks)
	- Log certificate subject if rejected
	- Log own responses (RADSECPROXY-61)
	- Allow f-ticks prefix to be configured
	- radsecproxy-hash: allow MAC addresses to be passed on command line

	Misc:
	- libnettle is now an unconditional dependency.
	- FTicks support is now on by default and not optional.
	- Experimental code for dynamic discovery has been removed.
	- Replace several server status bits with a single state enum.
	(RADSECPROXY-71)
	- Use poll instead of select to allow > 1000 concurrent connections.
	- Implement locking for all SSL objects (openssl states it is not thread-safe)
	- Rework DTLS code.

	Bug fixes:
	- Detect the presence of docbook2x-man correctly.
	- Make clang less unhappy.
	- Don't use a smaller pthread stack size than what's allowed.
	- Avoid a deadlock situation with dynamic servers (RADSECPROXY-73).
	- Don't forget about good dynamically discovered (TLS) connections
	(RADSECPROXY-69).
	- Fix refcounting in error cases when loading configuration (RADSECPROXY-42)
	- Fix potential crash when rewriting malformed vendor attributes.
	- Properly cleanup expired requests from server output-queue.
	- Fix crash when dynamic discovered server doesn't resolve.

2017-08-02 1.6.9
	Misc:
	- Use a listen(2) backlog of 128 (RADSECPROXY-72).

	Bug fixes:
	- Don't follow NULL the pointer at debug level 5 (RADSECPROXY-68).
	- Completely reload CAs and CRLs with cacheExpiry (RADSECPROXY-50).
	- Tie Access-Request log lines to response log lines (RADSECPROXY-60).
	- Fix a couple of memory leaks and NULL ptr derefs in error cases.
	- Take lock on realm refcount before updating it (RADSECPROXY-77).

2016-09-21 1.6.8
	Bug fixes:
	- Stop waiting on writable when reading a TCP socket.
	- Stomp less on the memory of other threads (RADSECPROXY-64).

2016-03-14 1.6.7
	Enhancements (security):
	- Negotiate TLS1.1, TLS1.2 and DTLS1.2 when possible, client and
	server side. Fixes RADSECPROXY-62.

	Enhancements:
	- Build HTML documentation properly.

2015-01-19 1.6.6
	Bug fixes (security):
	- Fix two use-after-free, a null pointer dereference and three
	heap overflows. Patches by Stephen Röttger.

	Bug fixes:
	- Have rewriteIn for servers use the correct config section. We
	used to apply rewriteIn using the rewrite block of the client
	rather than the server. Patch by Fabian Mauchle. Fixes
	RADSECPROXY-59.
	- Handle CHAP authentication properly when there is no
	CHAP-Challenge. Fixes RADSECPROXY-58.
	- Install radsecproxy.conf.5 unconditionally. Keep regeneration of
	it dependent on configure finding docbook2x-man(1).

2013-09-06 1.6.5
	Bug fixes:
	- Fix a crash bug introduced in 1.6.4. Fixes RADSECPROXY-53,
	bugfix on 1.6.4.

2013-09-05 1.6.4
	Bug fixes:
	- Keeping Proxy-State attributes in all replies to clients
	(RADSECPROXY-52). Reported by Stefan Winter.

2013-09-05 1.6.3
	Enhancements:
	- Threads are allocated with a 32 KB stack rather than what
	happens to be the default. Patch by Fabian Mauchle.
	- On systems with mallopt(3), freed memory is returned to the
	system more aggressively. Patch by Fabian Mauchle.

	Bug fixes:
	- radsecproxy-hash(1) no longer prints the hash four times.
	Reported by Simon Lundström and jocar.
	- Escaped slashes in regular expressions now works. Reported by
	Duarte Fonseca. (RADSECPROXY-51)
	- The duplication cache is purged properly. Patch by Fabian
	Mauchle.
	- Stop freeing a shared piece of memory manifesting itself as a
	crash when using dynamic discovery. Patch by Fabian Mauchle.
	- Closing and freeing TLS clients properly. Patch by Fabian
	Mauchle.
	- Timing out on TLS clients not closing the connection properly.
	Patch by Fabian Mauchle.

2012-10-25 1.6.2
	Bug fixes (security):
	- Fix the issue with verification of clients when using multiple
	'tls' config blocks (RADSECPROXY-43) for DTLS too. Fixes
	CVE-2012-4566 (CVE id corrected 2012-11-01, after the release of
	1.6.2). Reported by Raphael Geissert.

2012-09-14 1.6.1
	Bug fixes (security):
	- When verifying clients, don't consider config blocks with CA
	settings ('tls') which differ from the one used for verifying the
	certificate chain. Reported by Ralf Paffrath. (RADSECPROXY-43,
	CVE-2012-4523).

	Bug fixes:
	- Make naptr-eduroam.sh check NAPTR type case insensitively.
	  Fix from Adam Osuchowski.

2012-04-27 1.6
	Incompatible changes:
	- The default shared secret for TLS and DTLS connections change
	from "mysecret" to "radsec" as per draft-ietf-radext-radsec-12
	section 2.3 (4).  Please make sure to specify a secret in both
	client and server blocks to avoid unwanted surprises.
	(RADSECPROXY-19)
	- The default place to look for a configuration file has changed
	from /etc to /usr/local/etc.  Let radsecproxy know where your
	configuration file can be found by using the `-c' command line
	option.  Or configure radsecproxy with --sysconfdir=/etc to
	restore the old behaviour.  (RADSECPROXY-31)

	New features:
	- Improved F-Ticks logging options.  F-Ticks can now be sent to a
	separate syslog facility and the VISINST label can now be
	configured explicitly.  This was implemented by Maja
	Gorecka-Wolniewicz and Paweł Gołaszewski.  (RADSECPROXY-29)
	- New config option PidFile.  (RADSECPROXY-32)
	- Preliminary support for DynamicLookupCommand added.  It's for
	TLS servers only at this point.  Also, beware of risks for memory
	leaks.  In addition to this, for extra adventurous users, there's
	a new configure option --enable-experimental-dyndisc which enables
	even more new code for handling of dynamic discovery of TLS
	servers.
	- Address family (IPv4 or IPv6) can now be specified for clients
	and servers.  (RADSECPROXY-37)

	Bug fixes:
	- Stop the autoconfery from warning about defining variables
	conditionally and unconditionally.
	- Honour configure option --sysconfdir.  (RADSECPROXY-31)
	- Don't crash on failing DynamicLookupCommand scripts.  Fix made
	with help from Ralf Paffrath.  (RADSECPROXY-33)
	- When a DynamicLookupCommand script is failing, fall back to
	other server(s) in the realm.  The timeout depends on the kind of
	failure.
	- Other bugs.  (RADSECPROXY-26, -28, -34, -35, -39, -40)

2011-10-08 1.5
	New features:
	- Support for F-Ticks logging.
	- New binary radsecproxy-hash.
	- A DynamicLookupCommand script can now signal "server not found"
	by exiting with code 10.  The scripts in the tools directory now
	do this.

	Incompatible changes:
	- catgconf renamed to radsecproxy-conf.

	Bug fixes:
	- All compiler warnings removed.  Now compiling with -Werror.

2011-07-22 1.4.3
	Notes:
	- The default secret for TLS and DTLS will change in a future
	release.  Please make sure to specify a secret in both client and
	server blocks to avoid surprises.

	Bug fixes:
	- Debug printout issue.

2010-11-23 1.4.2
	Bug fixes:
	- Don't disable OpenSSL session caching for 0.9.8p and newer in
	  the 0.9.x track.
	- Detect OpenSSL version at runtime rather than at compile time.

2010-11-17 1.4.1
	Bug fixes:
	- OpenSSL session caching is disabled when built against OpenSSL
	  older than 1.0.0b to mitigate possible effects of
	  http://openssl.org/news/secadv_20101116.txt (RADSECPROXY-14).
	- Crash bug when reading improper config file fixed.

2010-06-12 1.4
	Incompatible changes:
	- Log level 4 used to be DBG_DBG but is now DBG_NOTICE.  In order
	to keep the same behaviour as in previous versions of radsecproxy,
	those who have LogLevel set to 4 need to change this to 5.  Log
	levels 1, 2 and 3 are unaffected.

	New features and various improvements:
	- LoopPrevention per server has been added.
	- AddVendorAttribute rewrite configuration has been added.
	- New log level, DBG_NOTICE, added.
	- Diagnostics improved for errors resulting from failing syscalls.
	- Removed all compiler warnings (compiling with -Wall).

	Bug fixes:
	- A UDP fragmentation issue.
	- Build on Solaris when compiling with gcc.
	- A bug in pwdencrypt() with passwords of a length greater than
	16 octets.

2009-07-22 1.3.1
	Fixed header files for FreeBSD
	Fix for multiple UDP servers on same IP address, solves accounting
	problems.

2009-03-12 1.3
	Fixed some very minor bugs
	Changed log levels for some messages, made loglevel 2 default

2009-02-18 1.3-beta
	Client and Server blocks may contain multiple host options.
	Configure (Makefile) options for specifying which transports
	should be supported in a build.

2008-12-04 1.3-alpha
	Support for TCP and DTLS transports (type tcp, type dtls)
	Listen... options can be specified multiple times
	Dynamic server discovery
	DuplicateInterval option in client block for specifying for how
	  long a request/reply shall be stored for duplicate detection
	Support for RADIUS TTL (hopcount) attribute. Decrements value of
	  the TTL attribute if present, discards message if becomes 0.
	  If addTTL option is used, the TTL attribute is added with the
	    specified value if the forwarded message does not have one.
        PolicyOID option can be used to require certain CA policies.

2008-10-07 1.2
	listenTCP and sourceTCP options renamed to listenTLS and sourceTLS
	  Old options deprecated but available for backwards compatibility
	Logging reply-message attribute from Reject messages
	  Contribution from Arne Schwabe
	Rewrite blocks have new options addAttribute and modifyAttribute
	rewriteIn (replacing rewrite) and rewriteOut in client and server
	  blocks for specifying rewrite on input/output. rewrite deprecated
	  but available as an alias for rewriteIn for backwards compatibility.
	rewritein rewriteout rewrite
	regular expressions in realms etc can now be more advanced, including
	  use of "or".
        cacheExpiry option in tls blocks for specifying expiry time for the
	  cache of CA certificates and CRLs. This is particularly useful for
	  regularly updating CRLs.
	Some logging has been made more informative

2008-07-24 1.1
	Logging stationid attribute
	Added LoopPrevention option
	Failover also without status-server
	Options for RetryCount and RetryInterval
	Working accounting and AccountingResponse option
	CRL checking and option for enabling it

2008-05-14 1.1-beta
	No longer looks for radsecproxy.conf in current directory
	Rewrite block that allows removal of specified attributes
	certificateNameCheck option for disabling CN/SubjectAltName check
	matchCertificateAttribute now also supports CN matching
	Forwarding of accounting messages, accountingServer option for realms
	Supports multiple client blocks for same source address with different
	  certificate checks
	Removed weekday from log timestamps

2007-12-24 1.1-alpha
	Pretend option for validating configuration
	Include option for including additional config files
	Allows clients configured by IP prefix, dynamic clients
	Server failover support
	Rewriting of username attribute
	Source address and port can be specified for requests

2007-10-16 1.0p1
	Fixed crash when servers were configured after first realm block

2007-09-21 1.0<|MERGE_RESOLUTION|>--- conflicted
+++ resolved
@@ -1,4 +1,3 @@
-<<<<<<< HEAD
 unreleased changes
 	New features:
 	- Support wildcard certificates (#149)
@@ -6,7 +5,7 @@
 
 	Misc:
 	- Prevent TLS connections to self
-=======
+
 2024-12-06 1.11.1
 	Bug Fixes:
 	- Fix wrong DN in certificate request (#154)
@@ -18,7 +17,6 @@
 
 	Misc:
 	- Improve message-authenticator logging
->>>>>>> 4f575b39
 
 2024-07-05 1.11.0
 	New features:
