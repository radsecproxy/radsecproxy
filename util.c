/* Copyright (c) 2007-2009, UNINETT AS
 * Copyright (c) 2016, NORDUnet A/S */
/* See LICENSE for licensing information. */

#include <sys/socket.h>
#include <netinet/in.h>
#include <netinet/tcp.h>
#include <netdb.h>
#include <stdio.h>
#include <stdlib.h>
#include <string.h>
#include <unistd.h>
#include <fcntl.h>
#include <errno.h>
#include <sys/select.h>
#include <stdarg.h>
#include "debug.h"
#include "util.h"

char *stringcopy(const char *s, int len) {
    char *r;
    if (!s)
	return NULL;
    if (!len)
	len = strlen(s);
    r = malloc(len + 1);
    if (!r)
	debugx(1, DBG_ERR, "stringcopy: malloc failed");
    memcpy(r, s, len);
    r[len] = '\0';
    return r;
}

void printfchars(char *prefixfmt, char *prefix, char *charfmt, uint8_t *chars, int len) {
    int i;
    unsigned char *s = (unsigned char *)chars;
    if (prefix)
	printf(prefixfmt ? prefixfmt : "%s: ", prefix);
    for (i = 0; i < len; i++)
	printf(charfmt ? charfmt : "%c", s[i]);
    printf("\n");
}

void port_set(struct sockaddr *sa, uint16_t port) {
    switch (sa->sa_family) {
    case AF_INET:
	((struct sockaddr_in *)sa)->sin_port = htons(port);
	break;
    case AF_INET6:
	((struct sockaddr_in6 *)sa)->sin6_port = htons(port);
	break;
    }
}

struct sockaddr *addr_copy(struct sockaddr *in) {
    struct sockaddr *out = NULL;

    switch (in->sa_family) {
    case AF_INET:
	out = malloc(sizeof(struct sockaddr_in));
        if (out == NULL)
            return NULL;
        memset(out, 0, sizeof(struct sockaddr_in));
        ((struct sockaddr_in *)out)->sin_addr = ((struct sockaddr_in *)in)->sin_addr;
	break;
    case AF_INET6:
	out = malloc(sizeof(struct sockaddr_in6));
        if (out == NULL)
            return NULL;
        memset(out, 0, sizeof(struct sockaddr_in6));
        ((struct sockaddr_in6 *)out)->sin6_addr = ((struct sockaddr_in6 *)in)->sin6_addr;
	break;
    }
    out->sa_family = in->sa_family;
#ifdef SIN6_LEN
    out->sa_len = in->sa_len;
#endif
    return out;
}

const char *addr2string(struct sockaddr *addr) {
    struct sockaddr_in6 *sa6;
    struct sockaddr_in sa4;
    static char addr_buf[2][INET6_ADDRSTRLEN];
    static int i = 0;
    i = !i;
    if (addr->sa_family == AF_INET6) {
	sa6 = (struct sockaddr_in6 *)addr;
	if (IN6_IS_ADDR_V4MAPPED(&sa6->sin6_addr)) {
	    memset(&sa4, 0, sizeof(sa4));
	    sa4.sin_family = AF_INET;
	    sa4.sin_port = sa6->sin6_port;
	    memcpy(&sa4.sin_addr, &sa6->sin6_addr.s6_addr[12], 4);
	    addr = (struct sockaddr *)&sa4;
	}
    }
    if (getnameinfo(addr, SOCKADDRP_SIZE(addr), addr_buf[i], sizeof(addr_buf[i]),
                    NULL, 0, NI_NUMERICHOST)) {
        debug(DBG_WARN, "getnameinfo failed");
        return "getnameinfo_failed";
    }
    return addr_buf[i];
}

/* Disable the "Don't Fragment" bit for UDP sockets. It is set by default, which may cause an "oversized"
   RADIUS packet to be discarded on first attempt (due to Path MTU discovery).
*/

void disable_DF_bit(int socket, struct addrinfo *res) {
    if ((res->ai_family == AF_INET) && (res->ai_socktype == SOCK_DGRAM)) {
#if defined(IP_MTU_DISCOVER) && defined(IP_PMTUDISC_DONT)
        /*
         * Turn off Path MTU discovery on IPv4/UDP sockets, Linux variant.
         */
	int r, action;
        debug(DBG_INFO, "disable_DF_bit: disabling DF bit (Linux variant)");
        action = IP_PMTUDISC_DONT;
        r = setsockopt(socket, IPPROTO_IP, IP_MTU_DISCOVER, &action, sizeof(action));
        if (r == -1)
	    debug(DBG_WARN, "Failed to set IP_MTU_DISCOVER");
#else
	debug(DBG_INFO, "Non-Linux platform, unable to unset DF bit for UDP. You should check with tcpdump whether radsecproxy will send its UDP packets with DF bit set!");
#endif
    }
}

<<<<<<< HEAD
int bindtoaddr(struct addrinfo *addrinfo, int family, int reuse) {
=======
void enable_keepalive(int socket) {
    int optval;
    socklen_t optlen = sizeof(optval);

    optval = 3;
    if(setsockopt(socket, SOL_TCP, TCP_KEEPCNT, &optval, optlen) < 0) {
        debug(DBG_ERR, "enable_keepalive: setsockopt TCP_KEEPCNT failed");
    }
    optval = 10;
    if(setsockopt(socket, SOL_TCP, TCP_KEEPIDLE, &optval, optlen) < 0) {
        debug(DBG_ERR, "enable_keepalive: setsockopt TCP_KEEPIDLE %d failed", optval);
    }
    optval = 10;
    if(setsockopt(socket, SOL_TCP, TCP_KEEPINTVL, &optval, optlen) < 0) {
        debug(DBG_ERR, "enable_keepalive: setsockopt TCP_KEEPINTVL failed");
    }
    optval = 1;
    if(setsockopt(socket, SOL_SOCKET, SO_KEEPALIVE, &optval, optlen) < 0) {
        debug(DBG_ERR, "enable_keepalive: setsockopt SO_KEEPALIVE failed");
    }
}

int bindtoaddr(struct addrinfo *addrinfo, int family, int reuse, int v6only) {
>>>>>>> 62a452e5
    int s, on = 1;
    struct addrinfo *res;

    for (res = addrinfo; res; res = res->ai_next) {
	if (family != AF_UNSPEC && family != res->ai_family)
	    continue;
	s = socket(res->ai_family, res->ai_socktype, res->ai_protocol);
	if (s < 0) {
	    debug(DBG_WARN, "bindtoaddr: socket failed");
	    continue;
	}

	disable_DF_bit(s,res);

	if (reuse)
	    if (setsockopt(s, SOL_SOCKET, SO_REUSEADDR, &on, sizeof(on)) == -1)
                debugerrno(errno, DBG_WARN, "Failed to set SO_REUSEADDR");
#ifdef IPV6_V6ONLY
	if (family == AF_INET6)
	    if (setsockopt(s, IPPROTO_IPV6, IPV6_V6ONLY, &on, sizeof(on)) == -1)
                debugerrno(errno, DBG_WARN, "Failed to set IPV6_V6ONLY");
#endif
	if (!bind(s, res->ai_addr, res->ai_addrlen))
	    return s;
	debug(DBG_WARN, "bindtoaddr: bind failed");
	close(s);
    }
    return -1;
}

int connectnonblocking(int s, const struct sockaddr *addr, socklen_t addrlen, struct timeval *timeout) {
    int origflags, error = 0, r = -1;
    fd_set writefds;
    socklen_t len;

    origflags = fcntl(s, F_GETFL, 0);
    if (origflags == -1) {
        debugerrno(errno, DBG_WARN, "Failed to get flags");
        return -1;
    }
    if (fcntl(s, F_SETFL, origflags | O_NONBLOCK) == -1) {
        debugerrno(errno, DBG_WARN, "Failed to set O_NONBLOCK");
        return -1;
    }
    if (!connect(s, addr, addrlen)) {
	r = 0;
	goto exit;
    }
    if (errno != EINPROGRESS)
	goto exit;

    FD_ZERO(&writefds);
    FD_SET(s, &writefds);
    if (select(s + 1, NULL, &writefds, NULL, timeout) < 1)
	goto exit;

    len = sizeof(error);
    if (!getsockopt(s, SOL_SOCKET, SO_ERROR, (char*)&error, &len) && !error)
	r = 0;

exit:
    if (fcntl(s, F_SETFL, origflags) == -1)
        debugerrno(errno, DBG_WARN, "Failed to set original flags back");
    return r;
}

int connecttcp(struct addrinfo *addrinfo, struct addrinfo *src, uint16_t timeout) {
    int s;
    struct addrinfo *res;
    struct timeval to;

    s = -1;
    if (timeout) {
	if (addrinfo && addrinfo->ai_next && timeout > 5)
	    timeout = 5;
	to.tv_sec = timeout;
	to.tv_usec = 0;
    }

    for (res = addrinfo; res; res = res->ai_next) {
	s = bindtoaddr(src, res->ai_family, 1);
	if (s < 0) {
	    debug(DBG_WARN, "connecttoserver: socket failed");
	    continue;
	}
	if ((timeout
	     ? connectnonblocking(s, res->ai_addr, res->ai_addrlen, &to)
	     : connect(s, res->ai_addr, res->ai_addrlen)) == 0)
	    break;
	debug(DBG_WARN, "connecttoserver: connect failed");
	close(s);
	s = -1;
    }
    return s;
}

/* Local Variables: */
/* c-file-style: "stroustrup" */
/* End: */<|MERGE_RESOLUTION|>--- conflicted
+++ resolved
@@ -124,9 +124,6 @@
     }
 }
 
-<<<<<<< HEAD
-int bindtoaddr(struct addrinfo *addrinfo, int family, int reuse) {
-=======
 void enable_keepalive(int socket) {
     int optval;
     socklen_t optlen = sizeof(optval);
@@ -149,8 +146,7 @@
     }
 }
 
-int bindtoaddr(struct addrinfo *addrinfo, int family, int reuse, int v6only) {
->>>>>>> 62a452e5
+int bindtoaddr(struct addrinfo *addrinfo, int family, int reuse) {
     int s, on = 1;
     struct addrinfo *res;
 
